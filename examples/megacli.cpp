/**
 * @file examples/megaclient.cpp
 * @brief Sample application, interactive GNU Readline CLI
 *
 * (c) 2013-2014 by Mega Limited, Auckland, New Zealand
 *
 * This file is part of the MEGA SDK - Client Access Engine.
 *
 * Applications using the MEGA API must present a valid application key
 * and comply with the the rules set forth in the Terms of Service.
 *
 * The MEGA SDK is distributed in the hope that it will be useful,
 * but WITHOUT ANY WARRANTY; without even the implied warranty of
 * MERCHANTABILITY or FITNESS FOR A PARTICULAR PURPOSE.
 *
 * @copyright Simplified (2-clause) BSD License.
 *
 * You should have received a copy of the license along with this
 * program.
 */

#include "mega.h"
#include "megacli.h"

#define USE_VARARGS
#define PREFER_STDARG
#include <readline/readline.h>
#include <readline/history.h>
#include <iomanip>

using namespace mega;

MegaClient* client;
MegaClient* clientFolder;

// login e-mail address
static string login;

// new account signup e-mail address and name
static string signupemail, signupname;

// signup code being confirmed
static string signupcode;

// signup password challenge and encrypted master key
static byte signuppwchallenge[SymmCipher::KEYLENGTH], signupencryptedmasterkey[SymmCipher::KEYLENGTH];

// password recovery e-mail address and code being confirmed
static string recoveryemail, recoverycode;

// password recovery code requires MK or not
static bool hasMasterKey;

// master key for password recovery
static byte masterkey[SymmCipher::KEYLENGTH];

// change email link to be confirmed
static string changeemail, changecode;

// chained folder link creation
static handle hlink = UNDEF;
static int del = 0;
static int ets = 0;

// import welcome pdf at account creation
static bool pdf_to_import = false;

// local console
Console* console;

// loading progress of lengthy API responses
int responseprogress = -1;

static const char* getAccessLevelStr(int access)
{
    switch(access)
    {
    case ACCESS_UNKNOWN:
        return "unkown";
    case RDONLY:
        return "read-only";
    case RDWR:
        return "read/write";
    case FULL:
        return "full access";
    case OWNER:
        return "owner access";
    case OWNERPRELOGIN:
        return "owner (prelogin) access";
    default:
        return "UNDEFINED";
    }
}

const char* errorstring(error e)
{
    switch (e)
    {
        case API_OK:
            return "No error";
        case API_EINTERNAL:
            return "Internal error";
        case API_EARGS:
            return "Invalid argument";
        case API_EAGAIN:
            return "Request failed, retrying";
        case API_ERATELIMIT:
            return "Rate limit exceeded";
        case API_EFAILED:
            return "Transfer failed";
        case API_ETOOMANY:
            return "Too many concurrent connections or transfers";
        case API_ERANGE:
            return "Out of range";
        case API_EEXPIRED:
            return "Expired";
        case API_ENOENT:
            return "Not found";
        case API_ECIRCULAR:
            return "Circular linkage detected";
        case API_EACCESS:
            return "Access denied";
        case API_EEXIST:
            return "Already exists";
        case API_EINCOMPLETE:
            return "Incomplete";
        case API_EKEY:
            return "Invalid key/integrity check failed";
        case API_ESID:
            return "Bad session ID";
        case API_EBLOCKED:
            return "Blocked";
        case API_EOVERQUOTA:
            return "Over quota";
        case API_ETEMPUNAVAIL:
            return "Temporarily not available";
        case API_ETOOMANYCONNECTIONS:
            return "Connection overflow";
        case API_EWRITE:
            return "Write error";
        case API_EREAD:
            return "Read error";
        case API_EAPPKEY:
            return "Invalid application key";
        case API_EGOINGOVERQUOTA:
            return "Not enough quota";
        default:
            return "Unknown error";
    }
}

AppFile::AppFile()
{
    static int nextseqno;

    seqno = ++nextseqno;
}

// transfer start
void AppFilePut::start()
{
}

void AppFileGet::start()
{
}

// transfer completion
void AppFileGet::completed(Transfer*, LocalNode*)
{
    // (at this time, the file has already been placed in the final location)
    delete this;
}

void AppFilePut::completed(Transfer* t, LocalNode*)
{
    // perform standard completion (place node in user filesystem etc.)
    File::completed(t, NULL);

    delete this;
}

AppFileGet::~AppFileGet()
{
    appxferq[GET].erase(appxfer_it);
}

AppFilePut::~AppFilePut()
{
    appxferq[PUT].erase(appxfer_it);
}

void AppFilePut::displayname(string* dname)
{
    *dname = localname;
    transfer->client->fsaccess->local2name(dname);
}

// transfer progress callback
void AppFile::progress()
{
}

static void displaytransferdetails(Transfer* t, const char* action)
{
    string name;

    for (file_list::iterator it = t->files.begin(); it != t->files.end(); it++)
    {
        if (it != t->files.begin())
        {
            cout << "/";
        }

        (*it)->displayname(&name);
        cout << name;
    }

    cout << ": " << (t->type == GET ? "Incoming" : "Outgoing") << " file transfer " << action;
}

// a new transfer was added
void DemoApp::transfer_added(Transfer* t)
{
}

// a queued transfer was removed
void DemoApp::transfer_removed(Transfer* t)
{
    displaytransferdetails(t, "removed\n");
}

void DemoApp::transfer_update(Transfer* t)
{
    // (this is handled in the prompt logic)
}

void DemoApp::transfer_failed(Transfer* t, error e)
{
    displaytransferdetails(t, "failed (");
    cout << errorstring(e) << ")" << endl;
}

void DemoApp::transfer_limit(Transfer *t)
{
    displaytransferdetails(t, "bandwidth limit reached\n");
}

void DemoApp::transfer_complete(Transfer* t)
{
    displaytransferdetails(t, "completed, ");

    if (t->slot)
    {
        cout << t->slot->progressreported * 10 / (1024 * (Waiter::ds - t->slot->starttime + 1)) << " KB/s" << endl;
    }
    else
    {
        cout << "delayed" << endl;
    }
}

// transfer about to start - make final preparations (determine localfilename, create thumbnail for image upload)
void DemoApp::transfer_prepare(Transfer* t)
{
    displaytransferdetails(t, "starting\n");

    if (t->type == GET)
    {
        // only set localfilename if the engine has not already done so
        if (!t->localfilename.size())
        {
            client->fsaccess->tmpnamelocal(&t->localfilename);
        }
    }
}

#ifdef ENABLE_SYNC
static void syncstat(Sync* sync)
{
    cout << ", local data in this sync: " << sync->localbytes << " byte(s) in " << sync->localnodes[FILENODE]
         << " file(s) and " << sync->localnodes[FOLDERNODE] << " folder(s)" << endl;
}

void DemoApp::syncupdate_state(Sync*, syncstate_t newstate)
{
    switch (newstate)
    {
        case SYNC_ACTIVE:
            cout << "Sync is now active" << endl;
            break;

        case SYNC_FAILED:
            cout << "Sync failed." << endl;

        default:
            ;
    }
}

void DemoApp::syncupdate_scanning(bool active)
{
    if (active)
    {
        cout << "Sync - scanning files and folders" << endl;
    }
    else
    {
        cout << "Sync - scan completed" << endl;
    }
}

// sync update callbacks are for informational purposes only and must not change or delete the sync itself
void DemoApp::syncupdate_local_folder_addition(Sync* sync, LocalNode *, const char* path)
{
    cout << "Sync - local folder addition detected: " << path;
    syncstat(sync);
}

void DemoApp::syncupdate_local_folder_deletion(Sync* sync, LocalNode *localNode)
{
    cout << "Sync - local folder deletion detected: " << localNode->name;
    syncstat(sync);
}

void DemoApp::syncupdate_local_file_addition(Sync* sync, LocalNode *, const char* path)
{
    cout << "Sync - local file addition detected: " << path;
    syncstat(sync);
}

void DemoApp::syncupdate_local_file_deletion(Sync* sync, LocalNode *localNode)
{
    cout << "Sync - local file deletion detected: " << localNode->name;
    syncstat(sync);
}

void DemoApp::syncupdate_local_file_change(Sync* sync, LocalNode *, const char* path)
{
    cout << "Sync - local file change detected: " << path;
    syncstat(sync);
}

void DemoApp::syncupdate_local_move(Sync*, LocalNode *localNode, const char* path)
{
    cout << "Sync - local rename/move " << localNode->name << " -> " << path << endl;
}

void DemoApp::syncupdate_local_lockretry(bool locked)
{
    if (locked)
    {
        cout << "Sync - waiting for local filesystem lock" << endl;
    }
    else
    {
        cout << "Sync - local filesystem lock issue resolved, continuing..." << endl;
    }
}

void DemoApp::syncupdate_remote_move(Sync *, Node *n, Node *prevparent)
{
    cout << "Sync - remote move " << n->displayname() << ": " << (prevparent ? prevparent->displayname() : "?") <<
            " -> " << (n->parent ? n->parent->displayname() : "?") << endl;
}

void DemoApp::syncupdate_remote_rename(Sync *, Node *n, const char *prevname)
{
    cout << "Sync - remote rename " << prevname << " -> " <<  n->displayname() << endl;
}

void DemoApp::syncupdate_remote_folder_addition(Sync *, Node* n)
{
    cout << "Sync - remote folder addition detected " << n->displayname() << endl;
}

void DemoApp::syncupdate_remote_file_addition(Sync *, Node* n)
{
    cout << "Sync - remote file addition detected " << n->displayname() << endl;
}

void DemoApp::syncupdate_remote_folder_deletion(Sync *, Node* n)
{
    cout << "Sync - remote folder deletion detected " << n->displayname() << endl;
}

void DemoApp::syncupdate_remote_file_deletion(Sync *, Node* n)
{
    cout << "Sync - remote file deletion detected " << n->displayname() << endl;
}

void DemoApp::syncupdate_get(Sync*, Node *, const char* path)
{
    cout << "Sync - requesting file " << path << endl;
}

void DemoApp::syncupdate_put(Sync*, LocalNode *, const char* path)
{
    cout << "Sync - sending file " << path << endl;
}

void DemoApp::syncupdate_remote_copy(Sync*, const char* name)
{
    cout << "Sync - creating remote file " << name << " by copying existing remote file" << endl;
}

static const char* treestatename(treestate_t ts)
{
    switch (ts)
    {
        case TREESTATE_NONE:
            return "None/Undefined";
        case TREESTATE_SYNCED:
            return "Synced";
        case TREESTATE_PENDING:
            return "Pending";
        case TREESTATE_SYNCING:
            return "Syncing";
    }

    return "UNKNOWN";
}

void DemoApp::syncupdate_treestate(LocalNode* l)
{
    cout << "Sync - state change of node " << l->name << " to " << treestatename(l->ts) << endl;
}

// generic name filter
// FIXME: configurable regexps
static bool is_syncable(const char* name)
{
    return *name != '.' && *name != '~' && strcmp(name, "Thumbs.db") && strcmp(name, "desktop.ini");
}

// determines whether remote node should be synced
bool DemoApp::sync_syncable(Sync *, const char *, string *, Node *n)
{
    return is_syncable(n->displayname());
}

// determines whether local file should be synced
bool DemoApp::sync_syncable(Sync *, const char *name, string *)
{
    return is_syncable(name);
}
#endif

AppFileGet::AppFileGet(Node* n, handle ch, byte* cfilekey, m_off_t csize, m_time_t cmtime, string* cfilename,
                       string* cfingerprint)
{
    if (n)
    {
        h = n->nodehandle;
        hprivate = true;

        *(FileFingerprint*) this = *n;
        name = n->displayname();
    }
    else
    {
        h = ch;
        memcpy(filekey, cfilekey, sizeof filekey);
        hprivate = false;

        size = csize;
        mtime = cmtime;

        if (!cfingerprint->size() || !unserializefingerprint(cfingerprint))
        {
            memcpy(crc, filekey, sizeof crc);
        }

        name = *cfilename;
    }

    localname = name;
    client->fsaccess->name2local(&localname);
}

AppFilePut::AppFilePut(string* clocalname, handle ch, const char* ctargetuser)
{
    // this assumes that the local OS uses an ASCII path separator, which should be true for most
    string separator = client->fsaccess->localseparator;

    // full local path
    localname = *clocalname;

    // target parent node
    h = ch;

    // target user
    targetuser = ctargetuser;

    // erase path component
    name = *clocalname;
    client->fsaccess->local2name(&name);
    client->fsaccess->local2name(&separator);

    name.erase(0, name.find_last_of(*separator.c_str()) + 1);
}

// user addition/update (users never get deleted)
void DemoApp::users_updated(User** u, int count)
{
    if (count == 1)
    {
        cout << "1 user received or updated" << endl;
    }
    else
    {
        cout << count << " users received or updated" << endl;
    }

    if (u)
    {
        User* user;
        for (int i = 0; i < count; i++)
        {
            user = u[i];
            cout << "User " << user->email;
            if (user->getTag()) // false if external change
            {
                cout << " has been changed by your own client" << endl;
            }
            else
            {
                cout << " has been changed externally" << endl;
            }
        }
    }
}

#ifdef ENABLE_CHAT

void DemoApp::chatcreate_result(TextChat *chat, error e)
{
    if (e)
    {
        cout << "Chat creation failed (" << errorstring(e) << ")" << endl;
    }
    else
    {
        cout << "Chat created successfully" << endl;
        printChatInformation(chat);
        cout << endl;
    }
}

void DemoApp::chatinvite_result(error e)
{
    if (e)
    {
        cout << "Chat invitation failed (" << errorstring(e) << ")" << endl;
    }
    else
    {
        cout << "Chat invitation successful" << endl;
    }
}

void DemoApp::chatremove_result(error e)
{
    if (e)
    {
        cout << "Peer removal failed (" << errorstring(e) << ")" << endl;
    }
    else
    {
        cout << "Peer removal successful" << endl;
    }
}

void DemoApp::chaturl_result(string *url, error e)
{
    if (e)
    {
        cout << "Chat URL retrieval failed (" << errorstring(e) << ")" << endl;
    }
    else
    {
        cout << "Chat URL: " << *url << endl;
    }
}

void DemoApp::chatgrantaccess_result(error e)
{
    if (e)
    {
        cout << "Grant access to node failed (" << errorstring(e) << ")" << endl;
    }
    else
    {
        cout << "Access to node granted successfully" << endl;
    }
}

void DemoApp::chatremoveaccess_result(error e)
{
    if (e)
    {
        cout << "Revoke access to node failed (" << errorstring(e) << ")" << endl;
    }
    else
    {
        cout << "Access to node removed successfully" << endl;
    }
}

void DemoApp::chatupdatepermissions_result(error e)
{
    if (e)
    {
        cout << "Permissions update failed (" << errorstring(e) << ")" << endl;
    }
    else
    {
        cout << "Permissions updated successfully" << endl;
    }
}

void DemoApp::chattruncate_result(error e)
{
    if (e)
    {
        cout << "Truncate message/s failed (" << errorstring(e) << ")" << endl;
    }
    else
    {
        cout << "Message/s truncated successfully" << endl;
    }
}

void DemoApp::chatsettitle_result(error e)
{
    if (e)
    {
        cout << "Set title failed (" << errorstring(e) << ")" << endl;
    }
    else
    {
        cout << "Title updated successfully" << endl;
    }
}

void DemoApp::chatpresenceurl_result(string *url, error e)
{
    if (e)
    {
        cout << "Presence URL retrieval failed (" << errorstring(e) << ")" << endl;
    }
    else
    {
        cout << "Presence URL: " << *url << endl;
    }
}

void DemoApp::chats_updated(textchat_map *chats, int count)
{
    if (count == 1)
    {
        cout << "1 chat received or updated" << endl;
    }
    else
    {
        cout << count << " chats received or updated" << endl;
    }

    if (chats)
    {
        textchat_map::iterator it;
        for (it = chats->begin(); it != chats->end(); it++)
        {
            printChatInformation(it->second);
        }
    }
}

void DemoApp::printChatInformation(TextChat *chat)
{
    if (!chat)
    {
        return;
    }

    char hstr[sizeof(handle) * 4 / 3 + 4];
    Base64::btoa((const byte *)&chat->id, sizeof(handle), hstr);

    cout << "Chat ID: " << hstr << endl;
    cout << "\tOwn privilege level: " << DemoApp::getPrivilegeString(chat->priv) << endl;
    cout << "\tCreation ts: " << chat->ts << endl;
    cout << "\tChat shard: " << chat->shard << endl;
    if (chat->group)
    {
        cout << "\tGroup chat: yes" << endl;
    }
    else
    {
        cout << "\tGroup chat: no" << endl;
    }
    cout << "\tPeers:";

    if (chat->userpriv)
    {
        cout << "\t\t(userhandle)\t(privilege level)" << endl;
        for (unsigned i = 0; i < chat->userpriv->size(); i++)
        {
            Base64::btoa((const byte *)&chat->userpriv->at(i).first, sizeof(handle), hstr);
            cout << "\t\t\t" << hstr;
            cout << "\t" << DemoApp::getPrivilegeString(chat->userpriv->at(i).second) << endl;
        }
    }
    else
    {
        cout << " no peers (only you as participant)" << endl;
    }
    if (chat->tag)
    {
        cout << "\tIs own change: yes" << endl;
    }
    else
    {
        cout << "\tIs own change: no" << endl;
    }
    if (!chat->title.empty())
    {
        char *tstr = new char[chat->title.size() * 4 / 3 + 4];
        Base64::btoa((const byte *)chat->title.data(), chat->title.size(), tstr);

        cout << "\tTitle: " << tstr << endl;
        delete [] tstr;
    }
}

string DemoApp::getPrivilegeString(privilege_t priv)
{
    switch (priv)
    {
    case PRIV_STANDARD:
        return "PRIV_STANDARD (standard access)";
    case PRIV_MODERATOR:
        return "PRIV_MODERATOR (moderator)";
    case PRIV_RO:
        return "PRIV_RO (read-only)";
    case PRIV_RM:
        return "PRIV_RM (removed)";
    case PRIV_UNKNOWN:
    default:
        return "PRIV_UNKNOWN";
    }
}

#endif


void DemoApp::pcrs_updated(PendingContactRequest** list, int count)
{
    int deletecount = 0;
    int updatecount = 0;
    if (list != NULL)
    {
        for (int i = 0; i < count; i++)
        {
            if (list[i]->changed.deleted)
            {
                deletecount++; 
            } 
            else
            {
                updatecount++;
            }
        }
    } 
    else
    {
        // All pcrs are updated
        for (handlepcr_map::iterator it = client->pcrindex.begin(); it != client->pcrindex.end(); it++)
        {
            if (it->second->changed.deleted)
            {
                deletecount++; 
            } 
            else
            {
                updatecount++;
            }
        }
    }

    if (deletecount != 0)
    {
        cout << deletecount << " pending contact request" << (deletecount != 1 ? "s" : "") << " deleted" << endl;
    }
    if (updatecount != 0)
    {
        cout << updatecount << " pending contact request" << (updatecount != 1 ? "s" : "") << " received or updated" << endl;
    }
}

void DemoApp::setattr_result(handle, error e)
{
    if (e)
    {
        cout << "Node attribute update failed (" << errorstring(e) << ")" << endl;
    }
}

void DemoApp::rename_result(handle, error e)
{
    if (e)
    {
        cout << "Node move failed (" << errorstring(e) << ")" << endl;
    }
}

void DemoApp::unlink_result(handle, error e)
{
    if (e)
    {
        cout << "Node deletion failed (" << errorstring(e) << ")" << endl;
    }
}

void DemoApp::fetchnodes_result(error e)
{
    if (e)
    {
        cout << "File/folder retrieval failed (" << errorstring(e) << ")" << endl;
        pdf_to_import = false;
    }
    else
    {
        // check if we fetched a folder link and the key is invalid
        handle h = client->getrootpublicfolder();
        if (h != UNDEF)
        {
            Node *n = client->nodebyhandle(h);
            if (n && (n->attrs.map.find('n') == n->attrs.map.end()))
            {
                cout << "File/folder retrieval succeed, but encryption key is wrong." << endl;
            }
            else
            {
                cout << "Folder link loaded correctly." << endl;
            }
        }

        if (pdf_to_import)
        {
            client->getwelcomepdf();
        }
    }
}

void DemoApp::putnodes_result(error e, targettype_t t, NewNode* nn)
{
    if (t == USER_HANDLE)
    {
        delete[] nn;

        if (!e)
        {
            cout << "Success." << endl;
        }
    }

    if (pdf_to_import)   // putnodes from openfilelink_result()
    {
        if (!e)
        {
            cout << "Welcome PDF file has been imported successfully." << endl;
        }
        else
        {
            cout << "Failed to import Welcome PDF file" << endl;
        }

        pdf_to_import = false;
        return;
    }

    if (e)
    {
        cout << "Node addition failed (" << errorstring(e) << ")" << endl;
    }
}

void DemoApp::share_result(error e)
{
    if (e)
    {
        cout << "Share creation/modification request failed (" << errorstring(e) << ")" << endl;
    }
    else
    {
        if (hlink != UNDEF)
        {
            if (!del)
            {
                Node *n = client->nodebyhandle(hlink);
                if (!n)
                {
                    char buf[sizeof hlink * 4 / 3 + 3];
                    Base64::btoa((byte *)&hlink, sizeof hlink, buf);

                    cout << "Node was not found. (" << buf << ")" << endl;

                    hlink = UNDEF;
                    del = ets = 0;
                    return;
                }

                client->getpubliclink(n, del, ets);
            }
            else
            {
                hlink = UNDEF;
                del = ets = 0;
            }
        }
    }
}

void DemoApp::share_result(int, error e)
{
    if (e)
    {
        cout << "Share creation/modification failed (" << errorstring(e) << ")" << endl;
    }
    else
    {
        cout << "Share creation/modification succeeded" << endl;
    }
}

void DemoApp::setpcr_result(handle h, error e, opcactions_t action)
{
    if (e)
    {
        cout << "Outgoing pending contact request failed (" << errorstring(e) << ")" << endl;
    }
    else
    {
        if (h == UNDEF)
        {
            // must have been deleted
            cout << "Outgoing pending contact request " << (action == OPCA_DELETE ? "deleted" : "reminded") << " successfully" << endl;
        } 
        else
        {
            char buffer[12];
            Base64::btoa((byte*)&h, MegaClient::PCRHANDLE, buffer);
            cout << "Outgoing pending contact request succeeded, id: " << buffer << endl;
        }
    }
}

void DemoApp::updatepcr_result(error e, ipcactions_t action)
{
    if (e)
    {
        cout << "Incoming pending contact request update failed (" << errorstring(e) << ")" << endl;
    }
    else
    {
        string labels[3] = {"accepted", "denied", "ignored"};
        cout << "Incoming pending contact request successfully " << labels[(int)action] << endl;
    }
}

void DemoApp::fa_complete(handle h, fatype type, const char* data, uint32_t len)
{
    cout << "Got attribute of type " << type << " (" << len << " byte(s))";
    Node *n = client->nodebyhandle(h);
    if (n)
    {
        cout << " for " << n->displayname() << endl;
    }
}

int DemoApp::fa_failed(handle, fatype type, int retries, error e)
{
    cout << "File attribute retrieval of type " << type << " failed (retries: " << retries << ") error: " << e << endl;

    return retries > 2;
}

void DemoApp::putfa_result(handle, fatype, error e)
{
    if (e)
    {
        cout << "File attribute attachment failed (" << errorstring(e) << ")" << endl;
    }
}

void DemoApp::removecontact_result(error e)
{
    if (e)
    {
        cout << "Contact removal failed (" << errorstring(e) << ")" << endl;
    }
    else
    {
        cout << "Success." << endl;
    }
}

void DemoApp::putua_result(error e)
{
    if (e)
    {
        cout << "User attribute update failed (" << errorstring(e) << ")" << endl;
    }
    else
    {
        cout << "Success." << endl;
    }
}

void DemoApp::getua_result(error e)
{
#ifdef ENABLE_CHAT
    if (client->fetchingkeys)
    {
        return;
    }
#endif

    cout << "User attribute retrieval failed (" << errorstring(e) << ")" << endl;
}

void DemoApp::getua_result(byte* data, unsigned l)
{
#ifdef ENABLE_CHAT
    if (client->fetchingkeys)
    {
        return;
    }
#endif

    cout << "Received " << l << " byte(s) of user attribute: ";
    fwrite(data, 1, l, stdout);
    cout << endl;
}

void DemoApp::getua_result(TLVstore *tlv)
{
#ifdef ENABLE_CHAT
    if (client->fetchingkeys)
    {
        return;
    }
#endif

    if (!tlv)
    {
        cout << "Error getting private user attribute" << endl;
    }
    else
    {
        cout << "Received a TLV with " << tlv->size() << " item(s) of user attribute: " << endl;

        vector<string> *keys = tlv->getKeys();
        vector<string>::const_iterator it;
        unsigned valuelen;
        string value, key;
        char *buf;
        for (it=keys->begin(); it != keys->end(); it++)
        {
            key = (*it).empty() ? "(no key)" : *it;
            value = tlv->get(*it);
            valuelen = value.length();

            buf = new char[valuelen * 4 / 3 + 4];
            Base64::btoa((const byte *) value.data(), valuelen, buf);

            cout << "\t" << key << "\t" << buf << endl;

            delete [] buf;
        }
        delete keys;
    }
}

#ifdef DEBUG
void DemoApp::delua_result(error e)
{
    if (e)
    {
        cout << "User attribute removal failed (" << errorstring(e) << ")" << endl;
    }
    else
    {
        cout << "Success." << endl;
    }
}
#endif


void DemoApp::notify_retry(dstime dsdelta)
{
    if (dsdelta)
    {
        cout << "API request failed, retrying in " << dsdelta * 100 << " ms - Use 'retry' to retry immediately..."
             << endl;
    }
    else
    {
        cout << "Retried API request completed" << endl;
    }
}

static void store_line(char*);
static void process_line(char *);
static char* line;

static AccountDetails account;

static handle cwd = UNDEF;

static const char* rootnodenames[] =
{ "ROOT", "INBOX", "RUBBISH" };
static const char* rootnodepaths[] =
{ "/", "//in", "//bin" };

static void nodestats(int* c, const char* action)
{
    if (c[FILENODE])
    {
        cout << c[FILENODE] << ((c[FILENODE] == 1) ? " file" : " files");
    }
    if (c[FILENODE] && c[FOLDERNODE])
    {
        cout << " and ";
    }
    if (c[FOLDERNODE])
    {
        cout << c[FOLDERNODE] << ((c[FOLDERNODE] == 1) ? " folder" : " folders");
    }

    if (c[FILENODE] || c[FOLDERNODE])
    {
        cout << " " << action << endl;
    }
}

// list available top-level nodes and contacts/incoming shares
static void listtrees()
{
    for (int i = 0; i < (int) (sizeof client->rootnodes / sizeof *client->rootnodes); i++)
    {
        if (client->rootnodes[i] != UNDEF)
        {
            cout << rootnodenames[i] << " on " << rootnodepaths[i] << endl;
        }
    }

    for (user_map::iterator uit = client->users.begin(); uit != client->users.end(); uit++)
    {
        User* u = &uit->second;
        Node* n;

        if (u->show == VISIBLE || u->sharing.size())
        {
            for (handle_set::iterator sit = u->sharing.begin(); sit != u->sharing.end(); sit++)
            {
                if ((n = client->nodebyhandle(*sit)) && n->inshare)
                {
                    cout << "INSHARE on " << u->email << ":" << n->displayname() << " ("
                         << getAccessLevelStr(n->inshare->access) << ")" << endl;
                }
            }
        }
    }

    if (clientFolder && !ISUNDEF(clientFolder->rootnodes[0]))
    {
        Node *n = clientFolder->nodebyhandle(clientFolder->rootnodes[0]);
        if (n)
        {
            cout << "FOLDERLINK on " << n->displayname() << ":" << endl;
        }
    }
}

// returns node pointer determined by path relative to cwd
// path naming conventions:
// * path is relative to cwd
// * /path is relative to ROOT
// * //in is in INBOX
// * //bin is in RUBBISH
// * X: is user X's INBOX
// * X:SHARE is share SHARE from user X
// * Y:name is folder in FOLDERLINK, Y is the public handle
// * : and / filename components, as well as the \, must be escaped by \.
// (correct UTF-8 encoding is assumed)
// returns NULL if path malformed or not found
static Node* nodebypath(const char* ptr, string* user = NULL, string* namepart = NULL)
{
    vector<string> c;
    string s;
    int l = 0;
    const char* bptr = ptr;
    int remote = 0;
    int folderlink = 0;
    Node* n;
    Node* nn;

    // split path by / or :
    do {
        if (!l)
        {
            if (*ptr >= 0)
            {
                if (*ptr == '\\')
                {
                    if (ptr > bptr)
                    {
                        s.append(bptr, ptr - bptr);
                    }

                    bptr = ++ptr;

                    if (*bptr == 0)
                    {
                        c.push_back(s);
                        break;
                    }

                    ptr++;
                    continue;
                }

                if (*ptr == '/' || *ptr == ':' || !*ptr)
                {
                    if (*ptr == ':')
                    {
                        if (c.size())
                        {
                            return NULL;
                        }

                        remote = 1;
                    }

                    if (ptr > bptr)
                    {
                        s.append(bptr, ptr - bptr);
                    }

                    bptr = ptr + 1;

                    c.push_back(s);

                    s.erase();
                }
            }
            else if ((*ptr & 0xf0) == 0xe0)
            {
                l = 1;
            }
            else if ((*ptr & 0xf8) == 0xf0)
            {
                l = 2;
            }
            else if ((*ptr & 0xfc) == 0xf8)
            {
                l = 3;
            }
            else if ((*ptr & 0xfe) == 0xfc)
            {
                l = 4;
            }
        }
        else
        {
            l--;
        }
    } while (*ptr++);

    if (l)
    {
        return NULL;
    }

    if (remote)
    {
        // target: user inbox - record username/email and return NULL
        if (c.size() == 2 && c[0].find("@") != string::npos && !c[1].size())
        {
            if (user)
            {
                *user = c[0];
            }

            return NULL;
        }

        // target is not a user, but a public folder link
        if (c.size() >= 2 && c[0].find("@") == string::npos)
        {
            if (!clientFolder)
            {
                return NULL;
            }

            n = clientFolder->nodebyhandle(clientFolder->rootnodes[0]);
            if (c.size() == 2 && c[1].empty())
            {
                return n;
            }
            l = 1;   // <folder_name>:[/<subfolder>][/<file>]
            folderlink = 1;
        }

        User* u;

        if ((u = client->finduser(c[0].c_str())))
        {
            // locate matching share from this user
            handle_set::iterator sit;
            string name;
            for (sit = u->sharing.begin(); sit != u->sharing.end(); sit++)
            {
                if ((n = client->nodebyhandle(*sit)))
                {
                    if(!name.size())
                    {
                        name =  c[1];
                        n->client->fsaccess->normalize(&name);
                    }

                    if (!strcmp(name.c_str(), n->displayname()))
                    {
                        l = 2;
                        break;
                    }
                }
            }
        }

        if (!l)
        {
            return NULL;
        }
    }
    else
    {
        // path starting with /
        if (c.size() > 1 && !c[0].size())
        {
            // path starting with //
            if (c.size() > 2 && !c[1].size())
            {
                if (c[2] == "in")
                {
                    n = client->nodebyhandle(client->rootnodes[1]);
                }
                else if (c[2] == "bin")
                {
                    n = client->nodebyhandle(client->rootnodes[2]);
                }
                else
                {
                    return NULL;
                }

                l = 3;
            }
            else
            {
                n = client->nodebyhandle(client->rootnodes[0]);

                l = 1;
            }
        }
        else
        {
            n = client->nodebyhandle(cwd);
        }
    }

    // parse relative path
    while (n && l < (int)c.size())
    {
        if (c[l] != ".")
        {
            if (c[l] == "..")
            {
                if (n->parent)
                {
                    n = n->parent;
                }
            }
            else
            {
                // locate child node (explicit ambiguity resolution: not implemented)
                if (c[l].size())
                {
                    if (folderlink)
                    {
                        nn = clientFolder->childnodebyname(n, c[l].c_str());
                    }
                    else
                    {
                        nn = client->childnodebyname(n, c[l].c_str());
                    }

                    if (!nn)
                    {
                        // mv command target? return name part of not found
                        if (namepart && l == (int) c.size() - 1)
                        {
                            *namepart = c[l];
                            return n;
                        }

                        return NULL;
                    }

                    n = nn;
                }
            }
        }

        l++;
    }

    return n;
}

static void listnodeshares(Node* n)
{
    if(n->outshares)
    {
        for (share_map::iterator it = n->outshares->begin(); it != n->outshares->end(); it++)
        {
            cout << "\t" << n->displayname();

            if (it->first)
            {
                cout << ", shared with " << it->second->user->email << " (" << getAccessLevelStr(it->second->access) << ")"
                     << endl;
            }
            else
            {
                cout << ", shared as exported folder link" << endl;
            }
        }
    }
}

void TreeProcListOutShares::proc(MegaClient*, Node* n)
{
    listnodeshares(n);
}

static void dumptree(Node* n, int recurse, int depth = 0, const char* title = NULL)
{
    if (depth)
    {
        if (!title && !(title = n->displayname()))
        {
            title = "CRYPTO_ERROR";
        }

        for (int i = depth; i--; )
        {
            cout << "\t";
        }

        cout << title << " (";

        switch (n->type)
        {
            case FILENODE:
                cout << n->size;

                const char* p;
                if ((p = strchr(n->fileattrstring.c_str(), ':')))
                {
                    cout << ", has attributes " << p + 1;
                }

                if (n->plink)
                {
                    cout << ", shared as exported";
                    if (n->plink->ets)
                    {
                        cout << " temporal";
                    }
                    else
                    {
                        cout << " permanent";
                    }
                    cout << " file link";
                }
                break;

            case FOLDERNODE:
                cout << "folder";

                if(n->outshares)
                {
                    for (share_map::iterator it = n->outshares->begin(); it != n->outshares->end(); it++)
                    {
                        if (it->first)
                        {
                            cout << ", shared with " << it->second->user->email << ", access "
                                 << getAccessLevelStr(it->second->access);
                        }
                    }

                    if (n->plink)
                    {
                        cout << ", shared as exported";
                        if (n->plink->ets)
                        {
                            cout << " temporal";
                        }
                        else
                        {
                            cout << " permanent";
                        }
                        cout << " folder link";
                    }
                }

                if (n->pendingshares)
                {
                    for (share_map::iterator it = n->pendingshares->begin(); it != n->pendingshares->end(); it++)
                    {
                        if (it->first)
                        {
                            cout << ", shared (still pending) with " << it->second->pcr->targetemail << ", access "
                                 << getAccessLevelStr(it->second->access);
                        }                        
                    }
                }

                if (n->inshare)
                {
                    cout << ", inbound " << getAccessLevelStr(n->inshare->access) << " share";
                }
                break;

            default:
                cout << "unsupported type, please upgrade";
        }

        cout << ")" << (n->changed.removed ? " (DELETED)" : "") << endl;

        if (!recurse)
        {
            return;
        }
    }

    if (n->type != FILENODE)
    {
        for (node_list::iterator it = n->children.begin(); it != n->children.end(); it++)
        {
            dumptree(*it, recurse, depth + 1);
        }
    }
}

static void nodepath(handle h, string* path)
{
    path->clear();

    if (h == client->rootnodes[0])
    {
        *path = "/";
        return;
    }

    Node* n = client->nodebyhandle(h);

    while (n)
    {
        switch (n->type)
        {
            case FOLDERNODE:
                path->insert(0, n->displayname());

                if (n->inshare)
                {
                    path->insert(0, ":");
                    if (n->inshare->user)
                    {
                        path->insert(0, n->inshare->user->email);
                    }
                    else
                    {
                        path->insert(0, "UNKNOWN");
                    }
                    return;
                }
                break;

            case INCOMINGNODE:
                path->insert(0, "//in");
                return;

            case ROOTNODE:
                return;

            case RUBBISHNODE:
                path->insert(0, "//bin");
                return;

            case TYPE_UNKNOWN:
            case FILENODE:
                path->insert(0, n->displayname());
        }

        path->insert(0, "/");

        n = n->parent;
    }
}

appfile_list appxferq[2];

static char dynamicprompt[128];

static const char* prompts[] =
{
    "MEGA> ", "Password:", "Old Password:", "New Password:", "Retype New Password:", "Master Key (base64):"
};

enum prompttype
{
    COMMAND, LOGINPASSWORD, OLDPASSWORD, NEWPASSWORD, PASSWORDCONFIRM, MASTERKEY
};

static prompttype prompt = COMMAND;

static char pw_buf[256];
static int pw_buf_pos;

static void setprompt(prompttype p)
{
    prompt = p;

    if (p == COMMAND)
    {
        console->setecho(true);
    }
    else
    {
        pw_buf_pos = 0;
        cout << prompts[p] << flush;
        console->setecho(false);
    }
}

TreeProcCopy::TreeProcCopy()
{
    nn = NULL;
    nc = 0;
}

void TreeProcCopy::allocnodes()
{
    nn = new NewNode[nc];
}

TreeProcCopy::~TreeProcCopy()
{
    delete[] nn;
}

// determine node tree size (nn = NULL) or write node tree to new nodes array
void TreeProcCopy::proc(MegaClient* client, Node* n)
{
    if (nn)
    {
        string attrstring;
        SymmCipher key;
        NewNode* t = nn + --nc;

        // copy node
        t->source = NEW_NODE;
        t->type = n->type;
        t->nodehandle = n->nodehandle;
        t->parenthandle = n->parent->nodehandle;

        // copy key (if file) or generate new key (if folder)
        if (n->type == FILENODE)
        {
            t->nodekey = n->nodekey;
        }
        else
        {
            byte buf[FOLDERNODEKEYLENGTH];
            PrnGen::genblock(buf, sizeof buf);
            t->nodekey.assign((char*) buf, FOLDERNODEKEYLENGTH);
        }

        key.setkey((const byte*) t->nodekey.data(), n->type);

        n->attrs.getjson(&attrstring);
        t->attrstring = new string;
        client->makeattr(&key, t->attrstring, attrstring.c_str());
    }
    else
    {
        nc++;
    }
}

int loadfile(string* name, string* data)
{
    FileAccess* fa = client->fsaccess->newfileaccess();

    if (fa->fopen(name, 1, 0))
    {
        data->resize(fa->size);
        fa->fread(data, data->size(), 0, 0);
        delete fa;

        return 1;
    }

    delete fa;

    return 0;
}

void xferq(direction_t d, int cancel)
{
    string name;

    for (appfile_list::iterator it = appxferq[d].begin(); it != appxferq[d].end(); )
    {
        if (cancel < 0 || cancel == (*it)->seqno)
        {
            (*it)->displayname(&name);

            cout << (*it)->seqno << ": " << name;

            if (d == PUT)
            {
                AppFilePut* f = (AppFilePut*) *it;

                cout << " -> ";

                if (f->targetuser.size())
                {
                    cout << f->targetuser << ":";
                }
                else
                {
                    string path;
                    nodepath(f->h, &path);
                    cout << path;
                }
            }

            if ((*it)->transfer && (*it)->transfer->slot)
            {
                cout << " [ACTIVE]";
            }
            cout << endl;

            if (cancel >= 0)
            {
                cout << "Canceling..." << endl;

                if ((*it)->transfer)
                {
                    client->stopxfer(*it);
                }
                delete *it++;
            }
            else
            {
                it++;
            }
        }
        else
        {
            it++;
        }
    }
}

// password change-related state information
static byte pwkey[SymmCipher::KEYLENGTH];
static byte pwkeybuf[SymmCipher::KEYLENGTH];
static byte newpwkey[SymmCipher::KEYLENGTH];

// readline callback - exit if EOF, add to history unless password
static void store_line(char* l)
{
    if (!l)
    {
        delete console;
        exit(0);
    }

    if (*l && prompt == COMMAND)
    {
        add_history(l);
    }

    line = l;
}

// execute command
static void process_line(char* l)
{
    switch (prompt)
    {
        case LOGINPASSWORD:
            client->pw_key(l, pwkey);

            if (signupcode.size())
            {
                // verify correctness of supplied signup password
                SymmCipher pwcipher(pwkey);
                pwcipher.ecb_decrypt(signuppwchallenge);

                if (MemAccess::get<int64_t>((const char*)signuppwchallenge + 4))
                {
                    cout << endl << "Incorrect password, please try again." << endl;
                }
                else
                {
                    client->confirmsignuplink((const byte*) signupcode.data(), signupcode.size(),
                                              MegaClient::stringhash64(&signupemail, &pwcipher));
                }

                signupcode.clear();
            }
            else if (recoverycode.size())   // cancelling account --> check password
            {
                client->validatepwd(pwkey);
            }
            else if (changecode.size())     // changing email --> check password to avoid creating an invalid hash
            {
                client->validatepwd(pwkey);
            }
            else
            {
                client->login(login.c_str(), pwkey);
                cout << endl << "Logging in..." << endl;
            }

            setprompt(COMMAND);
            return;

        case OLDPASSWORD:
            client->pw_key(l, pwkeybuf);

            if (!memcmp(pwkeybuf, pwkey, sizeof pwkey))
            {
                cout << endl;
                setprompt(NEWPASSWORD);
            }
            else
            {
                cout << endl << "Bad password, please try again" << endl;
                setprompt(COMMAND);
            }
            return;

        case NEWPASSWORD:
            client->pw_key(l, newpwkey);

            cout << endl;
            setprompt(PASSWORDCONFIRM);
            return;

        case PASSWORDCONFIRM:
            client->pw_key(l, pwkeybuf);

            if (memcmp(pwkeybuf, newpwkey, sizeof pwkeybuf))
            {
                cout << endl << "Mismatch, please try again" << endl;
            }
            else
            {
                error e;

                if (signupemail.size())
                {
                    client->sendsignuplink(signupemail.c_str(), signupname.c_str(), newpwkey);
                }
                else if (recoveryemail.size() && recoverycode.size())
                {
                    cout << endl << "Reseting password..." << endl;

                    if (hasMasterKey)
                    {
                        client->confirmrecoverylink(recoverycode.c_str(), recoveryemail.c_str(), newpwkey, masterkey);
                    }
                    else
                    {
                        client->confirmrecoverylink(recoverycode.c_str(), recoveryemail.c_str(), newpwkey, NULL);
                    }

                    recoverycode.clear();
                    recoveryemail.clear();
                    hasMasterKey = false;
                    memset(masterkey, 0, sizeof masterkey);
                }
                else
                {
                    if ((e = client->changepw(pwkey, newpwkey)) == API_OK)
                    {
                        memcpy(pwkey, newpwkey, sizeof pwkey);
                        cout << endl << "Changing password..." << endl;
                    }
                    else
                    {
                        cout << "You must be logged in to change your password." << endl;
                    }
                }
            }

            setprompt(COMMAND);
            signupemail.clear();
            return;

        case MASTERKEY:
            cout << endl << "Retrieving private RSA key for checking integrity of the Master Key..." << endl;

            Base64::atob(l, masterkey, sizeof masterkey);
            client->getprivatekey(recoverycode.c_str());
            return;

        case COMMAND:
            if (!l || !strcmp(l, "q") || !strcmp(l, "quit") || !strcmp(l, "exit"))
            {
                store_line(NULL);
            }

            vector<string> words;

            char* ptr = l;
            char* wptr;

            // split line into words with quoting and escaping
            for (;;)
            {
                // skip leading blank space
                while (*ptr > 0 && *ptr <= ' ')
                {
                    ptr++;
                }

                if (!*ptr)
                {
                    break;
                }

                // quoted arg / regular arg
                if (*ptr == '"')
                {
                    ptr++;
                    wptr = ptr;
                    words.push_back(string());

                    for (;;)
                    {
                        if (*ptr == '"' || *ptr == '\\' || !*ptr)
                        {
                            words[words.size() - 1].append(wptr, ptr - wptr);

                            if (!*ptr || *ptr++ == '"')
                            {
                                break;
                            }

                            wptr = ptr - 1;
                        }
                        else
                        {
                            ptr++;
                        }
                    }
                }
                else
                {
                    wptr = ptr;

                    while ((unsigned char) *ptr > ' ')
                    {
                        ptr++;
                    }

                    words.push_back(string(wptr, ptr - wptr));
                }
            }

            if (!words.size())
            {
                return;
            }

            Node* n;

            if (words[0] == "?" || words[0] == "h" || words[0] == "help")
            {
                cout << "      login email [password]" << endl;
                cout << "      login exportedfolderurl#key" << endl;
                cout << "      login session" << endl;
                cout << "      begin [ephemeralhandle#ephemeralpw]" << endl;
                cout << "      signup [email name|confirmationlink]" << endl;
                cout << "      confirm" << endl;
                cout << "      session" << endl;
                cout << "      mount" << endl;
                cout << "      ls [-R] [remotepath]" << endl;
                cout << "      cd [remotepath]" << endl;
                cout << "      pwd" << endl;
                cout << "      lcd [localpath]" << endl;
                cout << "      import exportedfilelink#key" << endl;
                cout << "      open exportedfolderlink#key" << endl;
                cout << "      put localpattern [dstremotepath|dstemail:]" << endl;
                cout << "      putq [cancelslot]" << endl;
                cout << "      get remotepath [offset [length]]" << endl;
                cout << "      get exportedfilelink#key [offset [length]]" << endl;
                cout << "      getq [cancelslot]" << endl;
                cout << "      pause [get|put] [hard] [status]" << endl;
                cout << "      getfa type [path] [cancel]" << endl;
                cout << "      mkdir remotepath" << endl;
                cout << "      rm remotepath" << endl;
                cout << "      mv srcremotepath dstremotepath" << endl;
                cout << "      cp srcremotepath dstremotepath|dstemail:" << endl;
#ifdef ENABLE_SYNC
                cout << "      sync [localpath dstremotepath|cancelslot]" << endl;
#endif
                cout << "      export remotepath [expireTime|del]" << endl;
                cout << "      share [remotepath [dstemail [r|rw|full] [origemail]]]" << endl;
                cout << "      invite dstemail [origemail|del|rmd]" << endl;
                cout << "      ipc handle a|d|i" << endl;
                cout << "      showpcr" << endl;
                cout << "      users [email del]" << endl;
                cout << "      getua attrname [email]" << endl;
                cout << "      putua attrname [del|set string|load file]" << endl;
#ifdef DEBUG
                cout << "      delua attrname" << endl;
#endif
                cout << "      putbps [limit|auto|none]" << endl;
                cout << "      killsession [all|sessionid]" << endl;
                cout << "      whoami" << endl;
                cout << "      passwd" << endl;
                cout << "      reset email [mk]" << endl;   // reset password w/wo masterkey
                cout << "      recover recoverylink" << endl;
                cout << "      cancel [cancellink]" << endl;
                cout << "      email [newemail|emaillink]" << endl;
                cout << "      retry" << endl;
                cout << "      recon" << endl;
                cout << "      reload [nocache]" << endl;
                cout << "      logout" << endl;
                cout << "      locallogout" << endl;
                cout << "      symlink" << endl;
                cout << "      version" << endl;
                cout << "      debug" << endl;
                cout << "      test" << endl;
#ifdef ENABLE_CHAT
                cout << "      chats" << endl;
                cout << "      chatc group [email ro|sta|mod]*" << endl;
                cout << "      chati chatid email ro|sta|mod" << endl;
                cout << "      chatr chatid [email]" << endl;
                cout << "      chatu chatid" << endl;
                cout << "      chatup chatid userhandle ro|sta|mod" << endl;
                cout << "      chatpu" << endl;
                cout << "      chatga chatid nodehandle uid" << endl;
                cout << "      chatra chatid nodehandle uid" << endl;
                cout << "      chatst chatid title64" << endl;
#endif
                cout << "      quit" << endl;

                return;
            }

            switch (words[0].size())
            {
                case 2:
                    if (words[0] == "ls")
                    {
                        int recursive = words.size() > 1 && words[1] == "-R";

                        if ((int) words.size() > recursive + 1)
                        {
                            n = nodebypath(words[recursive + 1].c_str());
                        }
                        else
                        {
                            n = client->nodebyhandle(cwd);
                        }

                        if (n)
                        {
                            dumptree(n, recursive);
                        }

                        return;
                    }
                    else if (words[0] == "cd")
                    {
                        if (words.size() > 1)
                        {
                            if ((n = nodebypath(words[1].c_str())))
                            {
                                if (n->type == FILENODE)
                                {
                                    cout << words[1] << ": Not a directory" << endl;
                                }
                                else
                                {
                                    cwd = n->nodehandle;
                                }
                            }
                            else
                            {
                                cout << words[1] << ": No such file or directory" << endl;
                            }
                        }
                        else
                        {
                            cwd = client->rootnodes[0];
                        }

                        return;
                    }
                    else if (words[0] == "rm")
                    {
                        if (words.size() > 1)
                        {
                            if ((n = nodebypath(words[1].c_str())))
                            {
                                if (client->checkaccess(n, FULL))
                                {
                                    error e = client->unlink(n);

                                    if (e)
                                    {
                                        cout << words[1] << ": Deletion failed (" << errorstring(e) << ")" << endl;
                                    }
                                }
                                else
                                {
                                    cout << words[1] << ": Access denied" << endl;
                                }
                            }
                            else
                            {
                                cout << words[1] << ": No such file or directory" << endl;
                            }
                        }
                        else
                        {
                            cout << "      rm remotepath" << endl;
                        }

                        return;
                    }
                    else if (words[0] == "mv")
                    {
                        Node* tn;
                        string newname;

                        if (words.size() > 2)
                        {
                            // source node must exist
                            if ((n = nodebypath(words[1].c_str())))
                            {
                                // we have four situations:
                                // 1. target path does not exist - fail
                                // 2. target node exists and is folder - move
                                // 3. target node exists and is file - delete and rename (unless same)
                                // 4. target path exists, but filename does not - rename
                                if ((tn = nodebypath(words[2].c_str(), NULL, &newname)))
                                {
                                    error e;

                                    if (newname.size())
                                    {
                                        if (tn->type == FILENODE)
                                        {
                                            cout << words[2] << ": Not a directory" << endl;

                                            return;
                                        }
                                        else
                                        {
                                            if ((e = client->checkmove(n, tn)) == API_OK)
                                            {
                                                if (!client->checkaccess(n, RDWR))
                                                {
                                                    cout << "Write access denied" << endl;

                                                    return;
                                                }

                                                // rename
                                                client->fsaccess->normalize(&newname);
                                                n->attrs.map['n'] = newname;

                                                if ((e = client->setattr(n)))
                                                {
                                                    cout << "Cannot rename file (" << errorstring(e) << ")" << endl;
                                                }
                                            }
                                        }
                                    }
                                    else
                                    {
                                        if (tn->type == FILENODE)
                                        {
                                            // (there should never be any orphaned filenodes)
                                            if (!tn->parent)
                                            {
                                                return;
                                            }

                                            if ((e = client->checkmove(n, tn->parent)) == API_OK)
                                            {
                                                if (!client->checkaccess(n, RDWR))
                                                {
                                                    cout << "Write access denied" << endl;

                                                    return;
                                                }

                                                // overwrite existing target file: rename source...
                                                n->attrs.map['n'] = tn->attrs.map['n'];
                                                e = client->setattr(n);

                                                if (e)
                                                {
                                                    cout << "Rename failed (" << errorstring(e) << ")" << endl;
                                                }

                                                if (n != tn)
                                                {
                                                    // ...delete target...
                                                    e = client->unlink(tn);

                                                    if (e)
                                                    {
                                                        cout << "Remove failed (" << errorstring(e) << ")" << endl;
                                                    }
                                                }
                                            }

                                            // ...and set target to original target's parent
                                            tn = tn->parent;
                                        }
                                        else
                                        {
                                            e = client->checkmove(n, tn);
                                        }
                                    }

                                    if (n->parent != tn)
                                    {
                                        if (e == API_OK)
                                        {
                                            e = client->rename(n, tn);

                                            if (e)
                                            {
                                                cout << "Move failed (" << errorstring(e) << ")" << endl;
                                            }
                                        }
                                        else
                                        {
                                            cout << "Move not permitted - try copy" << endl;
                                        }
                                    }
                                }
                                else
                                {
                                    cout << words[2] << ": No such directory" << endl;
                                }
                            }
                            else
                            {
                                cout << words[1] << ": No such file or directory" << endl;
                            }
                        }
                        else
                        {
                            cout << "      mv srcremotepath dstremotepath" << endl;
                        }

                        return;
                    }
                    else if (words[0] == "cp")
                    {
                        Node* tn;
                        string targetuser;
                        string newname;
                        error e;

                        if (words.size() > 2)
                        {
                            if ((n = nodebypath(words[1].c_str())))
                            {
                                if ((tn = nodebypath(words[2].c_str(), &targetuser, &newname)))
                                {
                                    if (!client->checkaccess(tn, RDWR))
                                    {
                                        cout << "Write access denied" << endl;

                                        return;
                                    }

                                    if (tn->type == FILENODE)
                                    {
                                        if (n->type == FILENODE)
                                        {
                                            // overwrite target if source and taret are files

                                            // (there should never be any orphaned filenodes)
                                            if (!tn->parent)
                                            {
                                                return;
                                            }

                                            // ...delete target...
                                            e = client->unlink(tn);

                                            if (e)
                                            {
                                                cout << "Cannot delete existing file (" << errorstring(e) << ")"
                                                     << endl;
                                            }

                                            // ...and set target to original target's parent
                                            tn = tn->parent;
                                        }
                                        else
                                        {
                                            cout << "Cannot overwrite file with folder" << endl;
                                            return;
                                        }
                                    }
                                }

                                TreeProcCopy tc;
                                unsigned nc;

                                // determine number of nodes to be copied
                                client->proctree(n, &tc);

                                tc.allocnodes();
                                nc = tc.nc;

                                // build new nodes array
                                client->proctree(n, &tc);

                                string sname;
                                attr_map::iterator it = n->attrs.map.find('n');
                                if (it != n->attrs.map.end())
                                {
                                    sname = it->second;
                                }

                                // if specified target is a filename, use it
                                if (newname.size())
                                {
                                    SymmCipher key;
                                    string attrstring;

                                    // copy source attributes and rename
                                    AttrMap attrs;

                                    attrs.map = n->attrs.map;

                                    client->fsaccess->normalize(&newname);
                                    attrs.map['n'] = newname;
                                    sname = newname;

                                    key.setkey((const byte*) tc.nn->nodekey.data(), tc.nn->type);

                                    // JSON-encode object and encrypt attribute string
                                    attrs.getjson(&attrstring);
                                    tc.nn->attrstring = new string;
                                    client->makeattr(&key, tc.nn->attrstring, attrstring.c_str());
                                }

                                // tree root: no parent
                                tc.nn->parenthandle = UNDEF;

                                if (tn)
                                {
                                    if (tc.nn->type == FILENODE)
                                    {
                                        tc.nn->ovhandle = client->getovhandle(tn, &sname);
                                    }

                                    // add the new nodes
                                    client->putnodes(tn->nodehandle, tc.nn, nc);

                                    // free in putnodes_result()
                                    tc.nn = NULL;
                                }
                                else
                                {
                                    if (targetuser.size())
                                    {
                                        cout << "Attempting to drop into user " << targetuser << "'s inbox..." << endl;

                                        client->putnodes(targetuser.c_str(), tc.nn, nc);

                                        // free in putnodes_result()
                                        tc.nn = NULL;
                                    }
                                    else
                                    {
                                        cout << words[2] << ": No such file or directory" << endl;
                                    }
                                }
                            }
                            else
                            {
                                cout << words[1] << ": No such file or directory" << endl;
                            }
                        }
                        else
                        {
                            cout << "      cp srcremotepath dstremotepath|dstemail:" << endl;
                        }

                        return;
                    }
                    else if (words[0] == "du")
                    {
                        TreeProcDU du;

                        if (words.size() > 1)
                        {
                            if (!(n = nodebypath(words[1].c_str())))
                            {
                                cout << words[1] << ": No such file or directory" << endl;

                                return;
                            }
                        }
                        else
                        {
                            n = client->nodebyhandle(cwd);
                        }

                        if (n)
                        {
                            client->proctree(n, &du);

                            cout << "Total storage used: " << (du.numbytes / 1048576) << " MB" << endl;
                            cout << "Total # of files: " << du.numfiles << endl;
                            cout << "Total # of folders: " << du.numfolders << endl;
                        }

                        return;
                    }
                    break;

                case 3:
                    if (words[0] == "get")
                    {
                        if (words.size() > 1)
                        {
                            if (client->openfilelink(words[1].c_str(), 0) == API_OK)
                            {
                                cout << "Checking link..." << endl;
                                return;
                            }

                            n = nodebypath(words[1].c_str());

                            if (n)
                            {
                                if (words.size() > 2)
                                {
                                    // read file slice
                                    client->pread(n, atol(words[2].c_str()), (words.size() > 3) ? atol(words[3].c_str()) : 0, NULL);
                                }
                                else
                                {
                                    AppFile* f;

                                    // queue specified file...
                                    if (n->type == FILENODE)
                                    {
                                        f = new AppFileGet(n);

                                        string::size_type index = words[1].find(":");
                                        // node from public folder link
                                        if (index != string::npos && words[1].substr(0, index).find("@") == string::npos)
                                        {
                                            handle h = clientFolder->getrootpublicfolder();
                                            char *pubauth = new char[12];
                                            Base64::btoa((byte*) &h, MegaClient::NODEHANDLE, pubauth);
                                            f->pubauth = pubauth;
                                            f->hprivate = true;
                                            f->hforeign = true;
                                            memcpy(f->filekey, n->nodekey.data(), FILENODEKEYLENGTH);
                                        }

                                        f->appxfer_it = appxferq[GET].insert(appxferq[GET].end(), f);
                                        client->startxfer(GET, f);
                                    }
                                    else
                                    {
                                        // ...or all files in the specified folder (non-recursive)
                                        for (node_list::iterator it = n->children.begin(); it != n->children.end(); it++)
                                        {
                                            if ((*it)->type == FILENODE)
                                            {
                                                f = new AppFileGet(*it);
                                                f->appxfer_it = appxferq[GET].insert(appxferq[GET].end(), f);
                                                client->startxfer(GET, f);
                                            }
                                        }
                                    }
                                }
                            }
                            else
                            {
                                cout << words[1] << ": No such file or folder" << endl;
                            }
                        }
                        else
                        {
                            cout << "      get remotepath [offset [length]]" << endl << "      get exportedfilelink#key [offset [length]]" << endl;
                        }

                        return;
                    }
                    else if (words[0] == "put")
                    {
                        if (words.size() > 1)
                        {
                            AppFile* f;
                            handle target = cwd;
                            string targetuser;
                            string newname;
                            int total = 0;
                            string localname;
                            string name;
                            nodetype_t type;

                            if (words.size() > 2)
                            {
                                Node* n;

                                if ((n = nodebypath(words[2].c_str(), &targetuser, &newname)))
                                {
                                    target = n->nodehandle;
                                }
                            }

                            if (client->loggedin() == NOTLOGGEDIN && !targetuser.size())
                            {
                                cout << "Not logged in." << endl;

                                return;
                            }

                            client->fsaccess->path2local(&words[1], &localname);

                            DirAccess* da = client->fsaccess->newdiraccess();

                            if (da->dopen(&localname, NULL, true))
                            {
                                while (da->dnext(NULL, &localname, true, &type))
                                {
                                    client->fsaccess->local2path(&localname, &name);
                                    cout << "Queueing " << name << "..." << endl;

                                    if (type == FILENODE)
                                    {
                                        f = new AppFilePut(&localname, target, targetuser.c_str());
                                        f->appxfer_it = appxferq[PUT].insert(appxferq[PUT].end(), f);
                                        client->startxfer(PUT, f);
                                        total++;
                                    }
                                }
                            }

                            delete da;

                            cout << "Queued " << total << " file(s) for upload, " << appxferq[PUT].size()
                                 << " file(s) in queue" << endl;
                        }
                        else
                        {
                            cout << "      put localpattern [dstremotepath|dstemail:]" << endl;
                        }

                        return;
                    }
                    else if (words[0] == "pwd")
                    {
                        string path;

                        nodepath(cwd, &path);

                        cout << path << endl;

                        return;
                    }
                    else if (words[0] == "lcd")
                    {
                        if (words.size() > 1)
                        {
                            string localpath;

                            client->fsaccess->path2local(&words[1], &localpath);

                            if (!client->fsaccess->chdirlocal(&localpath))
                            {
                                cout << words[1] << ": Failed" << endl;
                            }
                        }
                        else
                        {
                            cout << "      lcd [localpath]" << endl;
                        }

                        return;
                    }
                    else if (words[0] == "ipc")
                    {
                        // incoming pending contact action
                        handle phandle;
                        if (words.size() == 3 && Base64::atob(words[1].c_str(), (byte*) &phandle, sizeof phandle) == sizeof phandle)
                        {
                            ipcactions_t action;
                            if (words[2] == "a")
                            {
                                action = IPCA_ACCEPT;
                            }
                            else if (words[2] == "d")
                            {
                                action = IPCA_DENY;
                            }
                            else if (words[2] == "i")
                            {
                                action = IPCA_IGNORE;
                            }
                            else
                            {
                                cout << "      ipc handle a|d|i" << endl;
                                return;
                            }

                            client->updatepcr(phandle, action);
                        }
                        else
                        {
                            cout << "      ipc handle a|d|i" << endl;
                        }
                        return;
                    }
                    break;

                case 4:
                    if (words[0] == "putq")
                    {
                        xferq(PUT, words.size() > 1 ? atoi(words[1].c_str()) : -1);
                        return;
                    }
                    else if (words[0] == "getq")
                    {
                        xferq(GET, words.size() > 1 ? atoi(words[1].c_str()) : -1);
                        return;
                    }
                    else if (words[0] == "open")
                    {
                        if (words.size() > 1)
                        {
                            if (strstr(words[1].c_str(), "#F!"))  // folder link indicator
                            {
                                if (!clientFolder)
                                {
                                    // create a new MegaClient with a different MegaApp to process callbacks
                                    // from the client logged into a folder. Reuse the waiter and httpio
                                    clientFolder = new MegaClient(new DemoAppFolder, client->waiter,
                                                                    client->httpio, new FSACCESS_CLASS,
                                        #ifdef DBACCESS_CLASS
                                                                    new DBACCESS_CLASS,
                                        #else
                                                                    NULL,
                                        #endif
                                        #ifdef GFX_CLASS
                                                                    new GFX_CLASS,
                                        #else
                                                                    NULL,
                                        #endif
                                                                    "SDKSAMPLE",
                                                                    "megacli_folder/" TOSTRING(MEGA_MAJOR_VERSION)
                                                                    "." TOSTRING(MEGA_MINOR_VERSION)
                                                                    "." TOSTRING(MEGA_MICRO_VERSION));
                                }
                                else
                                {
                                    clientFolder->logout();
                                }

                                return clientFolder->app->login_result(clientFolder->folderaccess(words[1].c_str()));
                            }
                            else
                            {
                                cout << "Invalid folder link." << endl;
                            }
                        }
                        else
                        {
                             cout << "      open exportedfolderlink#key" << endl;
                        }
                        return;
                    }
#ifdef ENABLE_SYNC
                    else if (words[0] == "sync")
                    {
                        if (words.size() == 3)
                        {
                            Node* n = nodebypath(words[2].c_str());

                            if (client->checkaccess(n, FULL))
                            {
                                string localname;

                                client->fsaccess->path2local(&words[1], &localname);

                                if (!n)
                                {
                                    cout << words[2] << ": Not found." << endl;
                                }
                                else if (n->type == FILENODE)
                                {
                                    cout << words[2] << ": Remote sync root must be folder." << endl;
                                }
                                else
                                {
                                    error e = client->addsync(&localname, DEBRISFOLDER, NULL, n);

                                    if (e)
                                    {
                                        cout << "Sync could not be added: " << errorstring(e) << endl;
                                    }
                                }
                            }
                            else
                            {
                                cout << words[2] << ": Syncing requires full access to path." << endl;
                            }
                        }
                        else if (words.size() == 2)
                        {
                            int i = 0, cancel = atoi(words[1].c_str());

                            for (sync_list::iterator it = client->syncs.begin(); it != client->syncs.end(); it++)
                            {
                                if ((*it)->state > SYNC_CANCELED && i++ == cancel)
                                {
                                    client->delsync(*it);

                                    cout << "Sync " << cancel << " deactivated and removed." << endl;
                                    break;
                                }
                            }
                        }
                        else if (words.size() == 1)
                        {
                            if (client->syncs.size())
                            {
                                int i = 0;
                                string remotepath, localpath;

                                for (sync_list::iterator it = client->syncs.begin(); it != client->syncs.end(); it++)
                                {
                                    if ((*it)->state > SYNC_CANCELED)
                                    {
                                        static const char* syncstatenames[] =
                                        { "Initial scan, please wait", "Active", "Failed" };

                                        if ((*it)->localroot.node)
                                        {
                                            nodepath((*it)->localroot.node->nodehandle, &remotepath);
                                            client->fsaccess->local2path(&(*it)->localroot.localname, &localpath);

                                            cout << i++ << ": " << localpath << " to " << remotepath << " - "
                                                 << syncstatenames[(*it)->state] << ", " << (*it)->localbytes
                                                 << " byte(s) in " << (*it)->localnodes[FILENODE] << " file(s) and "
                                                 << (*it)->localnodes[FOLDERNODE] << " folder(s)" << endl;
                                        }
                                    }
                                }
                            }
                            else
                            {
                                cout << "No syncs active at this time." << endl;
                            }
                        }
                        else
                        {
                            cout << "      sync [localpath dstremotepath|cancelslot]" << endl;
                        }

                        return;
                    }
#endif
                    else if (words[0] == "test")
                    {
                        return;
                    }
                    break;

                case 5:
                    if (words[0] == "login")
                    {
                        if (client->loggedin() == NOTLOGGEDIN)
                        {
                            if (words.size() > 1)
                            {
                                if (strchr(words[1].c_str(), '@'))
                                {
                                    // full account login
                                    if (words.size() > 2)
                                    {
                                        client->pw_key(words[2].c_str(), pwkey);
                                        client->login(words[1].c_str(), pwkey);
                                        cout << "Initiated login attempt..." << endl;
                                    }
                                    else
                                    {
                                        login = words[1];
                                        setprompt(LOGINPASSWORD);
                                    }
                                }
                                else
                                {
                                    const char* ptr;
                                    if ((ptr = strchr(words[1].c_str(), '#')))  // folder link indicator
                                    {
                                        return client->app->login_result(client->folderaccess(words[1].c_str()));
                                    }
                                    else
                                    {
                                        byte session[64];
                                        int size;

                                        if (words[1].size() < sizeof session * 4 / 3)
                                        {
                                            size = Base64::atob(words[1].c_str(), session, sizeof session);

                                            cout << "Resuming session..." << endl;

                                            return client->login(session, size);
                                        }
                                    }

                                    cout << "Invalid argument. Please specify a valid e-mail address, "
                                         << "a folder link containing the folder key "
                                         << "or a valid session." << endl;
                                }
                            }
                            else
                            {
                                cout << "      login email [password]" << endl
                                     << "      login exportedfolderurl#key" << endl
                                     << "      login session" << endl;
                            }
                        }
                        else
                        {
                            cout << "Already logged in. Please log out first." << endl;
                        }

                        return;
                    }
                    else if (words[0] == "begin")
                    {
                        if (words.size() == 1)
                        {
                            cout << "Creating ephemeral session..." << endl;
                            pdf_to_import = true;
                            client->createephemeral();
                        }
                        else if (words.size() == 2)
                        {
                            handle uh;
                            byte pw[SymmCipher::KEYLENGTH];

                            if (Base64::atob(words[1].c_str(), (byte*) &uh, sizeof uh) == sizeof uh && Base64::atob(
                                    words[1].c_str() + 12, pw, sizeof pw) == sizeof pw)
                            {
                                client->resumeephemeral(uh, pw);
                            }
                            else
                            {
                                cout << "Malformed ephemeral session identifier." << endl;
                            }
                        }
                        else
                        {
                            cout << "      begin [ephemeralhandle#ephemeralpw]" << endl;
                        }

                        return;
                    }
                    else if (words[0] == "mount")
                    {
                        listtrees();
                        return;
                    }
                    else if (words[0] == "share")
                    {
                        switch (words.size())
                        {
                            case 1:		// list all shares (incoming and outgoing)
                                {
                                    TreeProcListOutShares listoutshares;
                                    Node* n;

                                    cout << "Shared folders:" << endl;

                                    for (unsigned i = 0; i < sizeof client->rootnodes / sizeof *client->rootnodes; i++)
                                    {
                                        if ((n = client->nodebyhandle(client->rootnodes[i])))
                                        {
                                            client->proctree(n, &listoutshares);
                                        }
                                    }

                                    for (user_map::iterator uit = client->users.begin();
                                         uit != client->users.end(); uit++)
                                    {
                                        User* u = &uit->second;
                                        Node* n;

                                        if (u->show == VISIBLE && u->sharing.size())
                                        {
                                            cout << "From " << u->email << ":" << endl;

                                            for (handle_set::iterator sit = u->sharing.begin();
                                                 sit != u->sharing.end(); sit++)
                                            {
                                                if ((n = client->nodebyhandle(*sit)))
                                                {
                                                    cout << "\t" << n->displayname() << " ("
                                                         << getAccessLevelStr(n->inshare->access) << ")" << endl;
                                                }
                                            }
                                        }
                                    }
                                }
                                break;

                            case 2:	    // list all outgoing shares on this path
                            case 3:	    // remove outgoing share to specified e-mail address
                            case 4:	    // add outgoing share to specified e-mail address
                            case 5:     // user specified a personal representation to appear as for the invitation
                                if ((n = nodebypath(words[1].c_str())))
                                {
                                    if (words.size() == 2)
                                    {
                                        listnodeshares(n);
                                    }
                                    else
                                    {
                                        accesslevel_t a = ACCESS_UNKNOWN;
                                        const char* personal_representation = NULL;
                                        if (words.size() > 3)
                                        {
                                            if (words[3] == "r" || words[3] == "ro")
                                            {
                                                a = RDONLY;
                                            }
                                            else if (words[3] == "rw")
                                            {
                                                a = RDWR;
                                            }
                                            else if (words[3] == "full")
                                            {
                                                a = FULL;
                                            }
                                            else
                                            {
                                                cout << "Access level must be one of r, rw or full" << endl;

                                                return;
                                            }

                                            if (words.size() > 4)
                                            {
                                                personal_representation = words[4].c_str();
                                            }
                                        }

                                        client->setshare(n, words[2].c_str(), a, personal_representation);
                                    }
                                }
                                else
                                {
                                    cout << words[1] << ": No such directory" << endl;
                                }

                                break;

                            default:
                                cout << "      share [remotepath [dstemail [r|rw|full] [origemail]]]" << endl;
                        }

                        return;
                    }
                    else if (words[0] == "users")
                    {
                        if (words.size() == 1)
                        {
                            for (user_map::iterator it = client->users.begin(); it != client->users.end(); it++)
                            {
                                if (it->second.email.size())
                                {
                                    cout << "\t" << it->second.email;

                                    if (it->second.userhandle == client->me)
                                    {
                                        cout << ", session user";
                                    }
                                    else if (it->second.show == VISIBLE)
                                    {
                                        cout << ", visible";
                                    }
                                    else if (it->second.show == HIDDEN)
                                    {
                                        cout << ", hidden";
                                    }
                                    else if (it->second.show == INACTIVE)
                                    {
                                        cout << ", inactive";
                                    }
                                    else if (it->second.show == BLOCKED)
                                    {
                                        cout << ", blocked";
                                    }
                                    else
                                    {
                                        cout << ", unknown visibility (" << it->second.show << ")";
                                    }

                                    if (it->second.sharing.size())
                                    {
                                        cout << ", sharing " << it->second.sharing.size() << " folder(s)";
                                    }

                                    if (it->second.pubk.isvalid())
                                    {
                                        cout << ", public key cached";
                                    }

                                    cout << endl;
                                }
                            }
                        }
                        else if (words.size() == 3 && words[2] == "del")
                        {
                            client->removecontact(words[1].c_str(), HIDDEN);
                        }
                        else
                        {
                            cout << "      users [email del]" << endl;
                        }

                        return;
                    }
                    else if (words[0] == "mkdir")
                    {
                        if (words.size() > 1)
                        {
                            string newname;

                            if ((n = nodebypath(words[1].c_str(), NULL, &newname)))
                            {
                                if (!client->checkaccess(n, RDWR))
                                {
                                    cout << "Write access denied" << endl;

                                    return;
                                }

                                if (newname.size())
                                {
                                    SymmCipher key;
                                    string attrstring;
                                    byte buf[FOLDERNODEKEYLENGTH];
                                    NewNode* newnode = new NewNode[1];

                                    // set up new node as folder node
                                    newnode->source = NEW_NODE;
                                    newnode->type = FOLDERNODE;
                                    newnode->nodehandle = 0;
                                    newnode->parenthandle = UNDEF;

                                    // generate fresh random key for this folder node
                                    PrnGen::genblock(buf, FOLDERNODEKEYLENGTH);
                                    newnode->nodekey.assign((char*) buf, FOLDERNODEKEYLENGTH);
                                    key.setkey(buf);

                                    // generate fresh attribute object with the folder name
                                    AttrMap attrs;

                                    client->fsaccess->normalize(&newname);
                                    attrs.map['n'] = newname;
                                    newnode->ovhandle = client->getovhandle(n, &newname);

                                    // JSON-encode object and encrypt attribute string
                                    attrs.getjson(&attrstring);
                                    newnode->attrstring = new string;
                                    client->makeattr(&key, newnode->attrstring, attrstring.c_str());

                                    // add the newly generated folder node
                                    client->putnodes(n->nodehandle, newnode, 1);
                                }
                                else
                                {
                                    cout << words[1] << ": Path already exists" << endl;
                                }
                            }
                            else
                            {
                                cout << words[1] << ": Target path not found" << endl;
                            }
                        }
                        else
                        {
                            cout << "      mkdir remotepath" << endl;
                        }

                        return;
                    }
                    else if (words[0] == "getfa")
                    {
                        if (words.size() > 1)
                        {
                            Node* n;
                            int cancel = words.size() > 2 && words[words.size() - 1] == "cancel";

                            if (words.size() < 3)
                            {
                                n = client->nodebyhandle(cwd);
                            }
                            else if (!(n = nodebypath(words[2].c_str())))
                            {
                                cout << words[2] << ": Path not found" << endl;
                            }

                            if (n)
                            {
                                int c = 0;
                                fatype type;

                                type = atoi(words[1].c_str());

                                if (n->type == FILENODE)
                                {
                                    if (n->hasfileattribute(type))
                                    {
                                        client->getfa(n->nodehandle, &n->fileattrstring, &n->nodekey, type, cancel);
                                        c++;
                                    }
                                }
                                else
                                {
                                    for (node_list::iterator it = n->children.begin(); it != n->children.end(); it++)
                                    {
                                        if ((*it)->type == FILENODE && (*it)->hasfileattribute(type))
                                        {
                                            client->getfa((*it)->nodehandle, &(*it)->fileattrstring, &(*it)->nodekey, type, cancel);
                                            c++;
                                        }
                                    }
                                }

                                cout << (cancel ? "Canceling " : "Fetching ") << c << " file attribute(s) of type " << type << "..." << endl;
                            }
                        }
                        else
                        {
                            cout << "      getfa type [path] [cancel]" << endl;
                        }

                        return;
                    }
                    else if (words[0] == "getua")
                    {
                        User* u = NULL;

                        if (words.size() == 3)
                        {
                            // get other user's attribute
                            if (!(u = client->finduser(words[2].c_str())))
                            {
                                cout << "Retrieving user attribute for unknown user: " << words[2] << endl;
                                client->getua(words[2].c_str(), User::string2attr(words[1].c_str()));
                                return;
                            }
                        }
                        else if (words.size() != 2)
                        {
                            cout << "      getua attrname [email]" << endl;
                            return;
                        }

                        if (!u)
                        {
                            // get logged in user's attribute
                            if (!(u = client->ownuser()))
                            {
                                cout << "Must be logged in to query own attributes." << endl;
                                return;
                            }
                        }

                        client->getua(u, User::string2attr(words[1].c_str()));

                        return;
                    }
                    else if (words[0] == "putua")
                    {
                        if (words.size() >= 2)
                        {
                            attr_t attrtype = User::string2attr(words[1].c_str());
                            if (attrtype == ATTR_UNKNOWN)
                            {
                                cout << "Attribute not recognized" << endl;
                                return;
                            }

                            if (words.size() == 2)
                            {
                                // delete attribute
                                client->putua(attrtype);

                                return;
                            }
                            else if (words.size() == 3)
                            {
                                if (words[2] == "del")
                                {
                                    client->putua(attrtype);

                                    return;
                                }
                            }
                            else if (words.size() == 4)
                            {
                                if (words[2] == "set")
                                {
                                    client->putua(attrtype, (const byte*) words[3].c_str(), words[3].size());

                                    return;
                                }
                                else if (words[2] == "set64")
                                {
                                    int len = words[3].size() * 3 / 4 + 3;
                                    byte *value = new byte[len];
                                    int valuelen = Base64::atob(words[3].data(), value, len);
                                    client->putua(attrtype, value, valuelen);
                                    delete [] value;
                                    return;
                                }
                                else if (words[2] == "load")
                                {
                                    string data, localpath;

                                    client->fsaccess->path2local(&words[3], &localpath);

                                    if (loadfile(&localpath, &data))
                                    {
                                        client->putua(attrtype, (const byte*) data.data(), data.size());
                                    }
                                    else
                                    {
                                        cout << "Cannot read " << words[3] << endl;
                                    }

                                    return;
                                }
                            }
                        }

                        cout << "      putua attrname [del|set string|load file]" << endl;

                        return;
                    }
#ifdef DEBUG
                    else if (words[0] == "delua")
                    {
                        if (words.size() == 2)
                        {
                            client->delua(words[1].c_str());
                            return;
                        }

                        cout << "      delua attrname" << endl;

                        return;
                    }
#endif
                    else if (words[0] == "pause")
                    {
                        bool getarg = false, putarg = false, hardarg = false, statusarg = false;

                        for (int i = words.size(); --i; )
                        {
                            if (words[i] == "get")
                            {
                                getarg = true;
                            }
                            if (words[i] == "put")
                            {
                                putarg = true;
                            }
                            if (words[i] == "hard")
                            {
                                hardarg = true;
                            }
                            if (words[i] == "status")
                            {
                                statusarg = true;
                            }
                        }

                        if (statusarg)
                        {
                            if (!hardarg && !getarg && !putarg)
                            {
                                if (!client->xferpaused[GET] && !client->xferpaused[PUT])
                                {
                                    cout << "Transfers not paused at the moment." << endl;
                                }
                                else
                                {
                                    if (client->xferpaused[GET])
                                    {
                                        cout << "GETs currently paused." << endl;
                                    }
                                    if (client->xferpaused[PUT])
                                    {
                                        cout << "PUTs currently paused." << endl;
                                    }
                                }
                            }
                            else
                            {
                                cout << "      pause [get|put] [hard] [status]" << endl;
                            }

                            return;
                        }

                        if (!getarg && !putarg)
                        {
                            getarg = true;
                            putarg = true;
                        }

                        if (getarg)
                        {
                            client->pausexfers(GET, client->xferpaused[GET] ^= true, hardarg);
                            if (client->xferpaused[GET])
                            {
                                cout << "GET transfers paused. Resume using the same command." << endl;
                            }
                            else
                            {
                                cout << "GET transfers unpaused." << endl;
                            }
                        }

                        if (putarg)
                        {
                            client->pausexfers(PUT, client->xferpaused[PUT] ^= true, hardarg);
                            if (client->xferpaused[PUT])
                            {
                                cout << "PUT transfers paused. Resume using the same command." << endl;
                            }
                            else
                            {
                                cout << "PUT transfers unpaused." << endl;
                            }
                        }

                        return;
                    }
                    else if (words[0] == "debug")
                    {
                        cout << "Debug mode " << (client->toggledebug() ? "on" : "off") << endl;

                        return;
                    }
                    else if (words[0] == "retry")
                    {
                        if (client->abortbackoff())
                        {
                            cout << "Retrying..." << endl;
                        }
                        else
                        {
                            cout << "No failed request pending." << endl;
                        }

                        return;
                    }
                    else if (words[0] == "recon")
                    {
                        cout << "Closing all open network connections..." << endl;

                        client->disconnect();

                        return;
                    }
                    else if (words[0] == "email")
                    {
                        if (words.size() == 1)
                        {
                            User *u = client->finduser(client->me);
                            if (u)
                            {
                                cout << "Your current email address is " << u->email << endl;
                            }
                            else
                            {
                                cout << "Please, login first" << endl;
                            }
                        }
                        else if (words.size() == 2)
                        {
                            if (words[1].find("@") != words[1].npos)    // get change email link
                            {
                                client->getemaillink(words[1].c_str());
                            }
                            else    // confirm change email link
                            {
                                string link = words[1];

                                size_t pos = link.find("#verify");
                                if (pos == link.npos)
                                {
                                    cout << "Invalid email change link." << endl;
                                    return;
                                }

                                changecode.assign(link.substr(pos+strlen("#verify")));
                                client->queryrecoverylink(changecode.c_str());
                            }
                        }
                        else
                        {
                            cout << "      email [newemail|emaillink]" << endl;
                        }

                        return;
                    }
#ifdef ENABLE_CHAT
                    else if (words[0] == "chatc")
                    {
                        unsigned wordscount = words.size();
                        if (wordscount > 1 && ((wordscount - 2) % 2) == 0)
                        {
                            int group = atoi(words[1].c_str());
                            if (!group && (wordscount - 2) != 2)
                            {
                                cout << "Only group chats can have more than one peer" << endl;
                                return;
                            }

                            userpriv_vector *userpriv = new userpriv_vector;

                            unsigned numUsers = 0;
                            while ((numUsers+1)*2 + 2 <= wordscount)
                            {
                                string email = words[numUsers*2 + 2];
                                User *u = client->finduser(email.c_str(), 0);
                                if (!u)
                                {
                                    cout << "User not found: " << email << endl;
                                    delete userpriv;
                                    return;
                                }

                                string privstr = words[numUsers*2 + 2 + 1];
                                privilege_t priv;
                                if (!group) // 1:1 chats enforce peer to be moderator
                                {
                                    priv = PRIV_MODERATOR;
                                }
                                else
                                {
                                    if (privstr ==  "ro")
                                    {
                                        priv = PRIV_RO;
                                    }
                                    else if (privstr == "sta")
                                    {
                                        priv = PRIV_STANDARD;
                                    }
                                    else if (privstr == "mod")
                                    {
                                        priv = PRIV_MODERATOR;
                                    }
                                    else
                                    {
                                        cout << "Unknown privilege for " << email << endl;
                                        delete userpriv;
                                        return;
                                    }
                                }

                                userpriv->push_back(userpriv_pair(u->userhandle, priv));
                                numUsers++;
                            }

                            client->createChat(group, userpriv);
                            delete userpriv;
                            return;
                        }
                        else
                        {
                            cout << "Invalid syntax to create chatroom" << endl;
                            cout << "       chatc group [email ro|sta|mod]*" << endl;
                            return;
                        }
                    }
                    else if (words[0] == "chati")
                    {
                        if (words.size() == 4)
                        {
                            handle chatid;
                            Base64::atob(words[1].c_str(), (byte*) &chatid, sizeof chatid);

                            string email = words[2];
                            User *u = client->finduser(email.c_str(), 0);
                            if (!u)
                            {
                                cout << "User not found: " << email << endl;
                                return;
                            }

                            string privstr = words[3];
                            privilege_t priv;
                            if (privstr ==  "ro")
                            {
                                priv = PRIV_RO;
                            }
                            else if (privstr == "sta")
                            {
                                priv = PRIV_STANDARD;
                            }
                            else if (privstr == "mod")
                            {
                                priv = PRIV_MODERATOR;
                            }
                            else
                            {
                                cout << "Unknown privilege for " << email << endl;
                                return;
                            }

                            client->inviteToChat(chatid, u->userhandle, priv);
                            return;
                        }
                        else
                        {
                            cout << "Invalid syntax to invite new peer" << endl;
                            cout << "       chati chatid email ro|sta|mod" << endl;
                            return;

                        }
                    }
                    else if (words[0] == "chatr")
                    {
                        if (words.size() > 1 && words.size() < 4)
                        {
                            handle chatid;
                            Base64::atob(words[1].c_str(), (byte*) &chatid, sizeof chatid);

                            if (words.size() == 2)
                            {
                                client->removeFromChat(chatid, client->me);
                                return;
                            }
                            else if (words.size() == 3)
                            {
                                string email = words[2];
                                User *u = client->finduser(email.c_str(), 0);
                                if (!u)
                                {
                                    cout << "User not found: " << email << endl;
                                    return;
                                }

                                client->removeFromChat(chatid, u->userhandle);
                                return;
                            }
                        }
                        else
                        {
                            cout << "Invalid syntax to leave chat / remove peer" << endl;
                            cout << "       chatr chatid [email]" << endl;
                            return;
                        }

                    }
                    else if (words[0] == "chatu")
                    {
                        if (words.size() == 2)
                        {
                            handle chatid;
                            Base64::atob(words[1].c_str(), (byte*) &chatid, sizeof chatid);

                            client->getUrlChat(chatid);
                            return;
                        }
                        else
                        {
                            cout << "Invalid syntax to get chatd URL" << endl;
                            cout << "      chatu chatid" << endl;
                            return;
                        }
                    }
                    else if (words[0] == "chats")
                    {
                        if (words.size() == 1)
                        {
                            textchat_map::iterator it;
                            for (it = client->chats.begin(); it != client->chats.end(); it++)
                            {
                                DemoApp::printChatInformation(it->second);
                            }
                            return;
                        }
                        else
                        {
                            cout << "Invalid syntax to list chatrooms" << endl;
                            cout << "      chats" << endl;
                            return;
                        }
                    }
#endif
                    else if (words[0] == "reset")
                    {
                        if (client->loggedin() != NOTLOGGEDIN)
                        {
                            cout << "You're logged in. Please, logout first." << endl;
                        }
                        else if (words.size() == 2 ||
                            (words.size() == 3 && (hasMasterKey = (words[2] == "mk"))))
                        {
                            recoveryemail = words[1];
                            client->getrecoverylink(recoveryemail.c_str(), hasMasterKey);
                        }
                        else
                        {
                            cout << "      reset email [mk]" << endl;
                        }
                        return;
                    }

                    break;

                case 6:
                    if (words[0] == "passwd")
                    {
                        if (client->loggedin() != NOTLOGGEDIN)
                        {
                            setprompt(OLDPASSWORD);
                        }
                        else
                        {
                            cout << "Not logged in." << endl;
                        }

                        return;
                    }
                    else if (words[0] == "putbps")
                    {
                        if (words.size() > 1)
                        {
                            if (words[1] == "auto")
                            {
                                client->putmbpscap = -1;
                            }
                            else if (words[1] == "none")
                            {
                                client->putmbpscap = 0;
                            }
                            else
                            {
                                int t = atoi(words[1].c_str());

                                if (t > 0)
                                {
                                    client->putmbpscap = t;
                                }
                                else
                                {
                                    cout << "      putbps [limit|auto|none]" << endl;
                                    return;
                                }
                            }
                        }

                        cout << "Upload speed limit set to ";

                        if (client->putmbpscap < 0)
                        {
                            cout << "AUTO (approx. 90% of your available bandwidth)" << endl;
                        }
                        else if (!client->putmbpscap)
                        {
                            cout << "NONE" << endl;
                        }
                        else
                        {
                            cout << client->putmbpscap << " byte(s)/second" << endl;
                        }

                        return;
                    }
                    else if (words[0] == "invite")
                    {
                        if (client->loggedin() != FULLACCOUNT)
                        {
                            cout << "Not logged in." << endl;
                        }
                        else
                        {
                            if (client->ownuser()->email.compare(words[1]))
                            {
                                int del = words.size() == 3 && words[2] == "del";
                                int rmd = words.size() == 3 && words[2] == "rmd";
                                if (words.size() == 2 || words.size() == 3)
                                {
                                    if (del || rmd)
                                    {
                                        client->setpcr(words[1].c_str(), del ? OPCA_DELETE : OPCA_REMIND);
                                    }
                                    else
                                    {
                                        // Original email is not required, but can be used if this account has multiple email addresses associated,
                                        // to have the invite come from a specific email
                                        client->setpcr(words[1].c_str(), OPCA_ADD, "Invite from MEGAcli", words.size() == 3 ? words[2].c_str() : NULL);
                                    }
                                }
                                else
                                {
                                    cout << "      invite dstemail [origemail|del|rmd]" << endl;
                                }
                            }
                            else
                            {
                                cout << "Cannot send invitation to your own user" << endl;
                            }
                        }

                        return;
                    }
                    else if (words[0] == "signup")
                    {
                        if (words.size() == 2)
                        {
                            const char* ptr = words[1].c_str();
                            const char* tptr;

                            if ((tptr = strstr(ptr, "#confirm")))
                            {
                                ptr = tptr + 8;
                            }

                            unsigned len = (words[1].size() - (ptr - words[1].c_str())) * 3 / 4 + 4;

                            byte* c = new byte[len];
                            len = Base64::atob(ptr, c, len);
                            // we first just query the supplied signup link,
                            // then collect and verify the password,
                            // then confirm the account
                            client->querysignuplink(c, len);
                            delete[] c;
                        }
                        else if (words.size() == 3)
                        {
                            switch (client->loggedin())
                            {
                                case FULLACCOUNT:
                                    cout << "Already logged in." << endl;
                                    break;

                                case CONFIRMEDACCOUNT:
                                    cout << "Current account already confirmed." << endl;
                                    break;

                                case EPHEMERALACCOUNT:
                                    if (words[1].find('@') + 1 && words[1].find('.') + 1)
                                    {
                                        signupemail = words[1];
                                        signupname = words[2];

                                        cout << endl;
                                        setprompt(NEWPASSWORD);
                                    }
                                    else
                                    {
                                        cout << "Please enter a valid e-mail address." << endl;
                                    }
                                    break;

                                case NOTLOGGEDIN:
                                    cout << "Please use the begin command to commence or resume the ephemeral session to be upgraded." << endl;
                            }
                        }

                        return;
                    }
                    else if (words[0] == "whoami")
                    {
                        if (client->loggedin() == NOTLOGGEDIN)
                        {
                            cout << "Not logged in." << endl;
                        }
                        else
                        {
                            User* u;

                            if ((u = client->finduser(client->me)))
                            {
                                cout << "Account e-mail: " << u->email << endl;
#ifdef ENABLE_CHAT
                                if (client->signkey)
                                {
                                    cout << "Fingerprint: " << client->signkey->genFingerprintHex() << endl;
                                }
#endif
                            }

                            cout << "Retrieving account status..." << endl;

                            client->getaccountdetails(&account, true, true, true, true, true, true);
                        }

                        return;
                    }
                    else if (words[0] == "export")
                    {
                        if (words.size() > 1)
                        {
                            hlink = UNDEF;
                            del = ets = 0;

                            Node* n;
                            int deltmp = 0;
                            int etstmp = 0;

                            if ((n = nodebypath(words[1].c_str())))
                            {
                                if (words.size() > 2)
                                {
                                    deltmp = (words[2] == "del");
                                    if (!deltmp)
                                    {
                                        etstmp = atol(words[2].c_str());
                                    }
                                }


                                cout << "Exporting..." << endl;

                                error e;
                                if ((e = client->exportnode(n, deltmp, etstmp)))
                                {
                                    cout << words[1] << ": Export rejected (" << errorstring(e) << ")" << endl;
                                }
                                else
                                {
                                    hlink = n->nodehandle;
                                    ets = etstmp;
                                    del = deltmp;
                                }
                            }
                            else
                            {
                                cout << words[1] << ": Not found" << endl;
                            }
                        }
                        else
                        {
                            cout << "      export remotepath [expireTime|del]" << endl;
                        }

                        return;
                    }
                    else if (words[0] == "import")
                    {
                        if (words.size() > 1)
                        {
                            if (client->openfilelink(words[1].c_str(), 1) == API_OK)
                            {
                                cout << "Opening link..." << endl;
                            }
                            else
                            {
                                cout << "Malformed link. Format: Exported URL or fileid#filekey" << endl;
                            }
                        }
                        else
                        {
                            cout << "      import exportedfilelink#key" << endl;
                        }

                        return;
                    }
                    else if (words[0] == "reload")
                    {
                        cout << "Reloading account..." << endl;

                        bool nocache = false;
                        if (words.size() == 2 && words[1] == "nocache")
                        {
                            nocache = true;
                        }

                        cwd = UNDEF;
                        client->cachedscsn = UNDEF;
                        client->fetchnodes(nocache);

                        return;
                    }
                    else if (words[0] == "logout")
                    {
                        cout << "Logging off..." << endl;

                        cwd = UNDEF;
                        client->logout();

                        if (clientFolder)
                        {
                            clientFolder->logout();
                            delete clientFolder;
                            clientFolder = NULL;
                        }

                        return;
                    }
#ifdef ENABLE_CHAT
                    else if (words[0] == "chatga")
                    {
                        if (words.size() == 4)
                        {
                            handle chatid;
                            Base64::atob(words[1].c_str(), (byte*) &chatid, sizeof chatid);

                            handle nodehandle;
                            Base64::atob(words[2].c_str(), (byte*) &nodehandle, sizeof nodehandle);

                            const char *uid = words[3].c_str();

                            client->grantAccessInChat(chatid, nodehandle, uid);
                            return;
                        }
                        else
                        {
                            cout << "Invalid syntax to grant access to a user/node" << endl;
                            cout << "       chatga chatid nodehandle uid" << endl;
                            return;
                        }

                    }
                    else if (words[0] == "chatra")
                    {
                        if (words.size() == 4)
                        {
                            handle chatid;
                            Base64::atob(words[1].c_str(), (byte*) &chatid, sizeof chatid);

                            handle nodehandle;
                            Base64::atob(words[2].c_str(), (byte*) &nodehandle, sizeof nodehandle);

                            const char *uid = words[3].c_str();

                            client->removeAccessInChat(chatid, nodehandle, uid);
                            return;
                        }
                        else
                        {
                            cout << "Invalid syntax to revoke access to a user/node" << endl;
                            cout << "       chatra chatid nodehandle uid" << endl;
                            return;
                        }
                    }
                    else if (words[0] == "chatst")
                    {
                        if (words.size() == 2 || words.size() == 3)
                        {
                            handle chatid;
                            Base64::atob(words[1].c_str(), (byte*) &chatid, sizeof chatid);

                            if (words.size() == 2)  // empty title / remove title
                            {
                                client->setChatTitle(chatid, "");
                            }
                            else if (words.size() == 3)
                            {
                                client->setChatTitle(chatid, words[2].c_str());
                            }
                            return;
                        }
                        else
                        {
                            cout << "Invalid syntax to set chat title" << endl;
                            cout << "       chatst chatid title64" << endl;
                            return;
                        }
                    }
                    else if (words[0] == "chatpu")
                    {
                        if (words.size() == 1)
                        {
                            client->getChatPresenceUrl();
                            return;
                        }
                        else
                        {
                            cout << "Invalid syntax to get presence URL" << endl;
                            cout << "       chatpu" << endl;
                            return;
                        }
                    }
                    else if (words[0] == "chatup")
                    {
                        if (words.size() == 4)
                        {
                            handle chatid;
                            Base64::atob(words[1].c_str(), (byte*) &chatid, sizeof chatid);

                            handle uh;
                            Base64::atob(words[2].c_str(), (byte*) &uh, sizeof uh);

                            string privstr = words[3];
                            privilege_t priv;
                            if (privstr ==  "ro")
                            {
                                priv = PRIV_RO;
                            }
                            else if (privstr == "sta")
                            {
                                priv = PRIV_STANDARD;
                            }
                            else if (privstr == "mod")
                            {
                                priv = PRIV_MODERATOR;
                            }
                            else
                            {
                                cout << "Unknown privilege for " << words[2] << endl;
                                return;
                            }

                            client->updateChatPermissions(chatid, uh, priv);
                            return;
                        }
                        else
                        {
                            cout << "Invalid syntax to update privileges" << endl;
                            cout << "       chatpu chatid userhandle ro|sta|mod" << endl;
                            return;

                        }
                    }
#endif
                    else if (words[0] == "cancel")
                    {
                        if (client->loggedin() != FULLACCOUNT)
                        {
                            cout << "Please, login into your account first." << endl;
                            return;
                        }

                        if (words.size() == 1)  // get link
                        {
                            User *u = client->finduser(client->me);
                            if (!u)
                            {
                                cout << "Error retrieving logged user." << endl;
                                return;
                            }
                            client->getcancellink(u->email.c_str());
                        }
                        else if (words.size() == 2) // link confirmation
                        {
                            string link = words[1];

                            size_t pos = link.find("#cancel");
                            if (pos == link.npos)
                            {
                                cout << "Invalid cancellation link." << endl;
                                return;
                            }

                            recoverycode.assign(link.substr(pos+strlen("#cancel")));
                            setprompt(LOGINPASSWORD);
                        }
                        else
                        {
                            cout << "       cancel [link]" << endl;
                        }
                        return;
                    }
                    break;


                case 7:
                    if (words[0] == "confirm")
                    {
                        if (signupemail.size() && signupcode.size())
                        {
                            cout << "Please type " << signupemail << "'s password to confirm the signup." << endl;
                            setprompt(LOGINPASSWORD);
                        }
                        else
                        {
                            cout << "No signup confirmation pending." << endl;
                        }

                        return;
                    }
                    else if (words[0] == "recover")
                    {
                        if (client->loggedin() != NOTLOGGEDIN)
                        {
                            cout << "You're logged in. Please, logout first." << endl;
                        }
                        else if (words.size() == 2)
                        {
                            string link = words[1];

                            size_t pos = link.find("#recover");
                            if (pos == link.npos)
                            {
                                cout << "Invalid recovery link." << endl;
                            }

                            recoverycode.assign(link.substr(pos+strlen("#recover")));
                            client->queryrecoverylink(recoverycode.c_str());
                        }
                        else
                        {
                            cout << "      recover recoverylink" << endl;
                        }
                        return;
                    }
                    else if (words[0] == "session")
                    {
                        byte session[64];
                        int size;

                        size = client->dumpsession(session, sizeof session);

                        if (size > 0)
                        {
                            char buf[sizeof session * 4 / 3 + 3];

                            Base64::btoa(session, size, buf);

                            cout << "Your (secret) session is: " << buf << endl;
                        }
                        else if (!size)
                        {
                            cout << "Not logged in." << endl;
                        }
                        else
                        {
                            cout << "Internal error." << endl;
                        }

                        return;
                    }
                    else if (words[0] == "symlink")
                    {
                        if (client->followsymlinks ^= true)
                        {
                            cout << "Now following symlinks. Please ensure that sync does not see any filesystem item twice!" << endl;
                        }
                        else
                        {
                            cout << "No longer following symlinks." << endl;
                        }

                        return;
                    }
                    else if (words[0] == "version")
                    {
                        cout << "MEGA SDK version: " << MEGA_MAJOR_VERSION << "." << MEGA_MINOR_VERSION << "." << MEGA_MICRO_VERSION << endl;

                        cout << "Features enabled:" << endl;

#ifdef USE_CRYPTOPP
                        cout << "* CryptoPP" << endl;
#endif

#ifdef USE_SQLITE
                        cout << "* SQLite" << endl;
#endif

#ifdef USE_BDB
                        cout << "* Berkeley DB" << endl;
#endif

#ifdef USE_INOTIFY
                        cout << "* inotify" << endl;
#endif

#ifdef HAVE_FDOPENDIR
                        cout << "* fdopendir" << endl;
#endif

#ifdef HAVE_SENDFILE
                        cout << "* sendfile" << endl;
#endif

#ifdef _LARGE_FILES
                        cout << "* _LARGE_FILES" << endl;
#endif

#ifdef USE_FREEIMAGE
                        cout << "* FreeImage" << endl;
#endif

#ifdef ENABLE_SYNC
                        cout << "* sync subsystem" << endl;
#endif


                        cwd = UNDEF;

                        return;
                    } 
                    else if (words[0] == "showpcr")
                    {
                        string outgoing = "";
                        string incoming = "";
                        for (handlepcr_map::iterator it = client->pcrindex.begin(); it != client->pcrindex.end(); it++)
                        {
                            if (it->second->isoutgoing)
                            {
                                ostringstream os;
                                os << setw(34) << it->second->targetemail;

                                char buffer[12];
                                Base64::btoa((byte*)&(it->second->id), MegaClient::PCRHANDLE, buffer);
                                os << "\t(id: ";
                                os << buffer;
                                
                                os << ", ts: ";
                                
                                os << it->second->ts;                                

                                outgoing.append(os.str());
                                outgoing.append(")\n");
                            }
                            else
                            {
                                ostringstream os;
                                os << setw(34) << it->second->originatoremail;

                                char buffer[12];
                                Base64::btoa((byte*)&(it->second->id), MegaClient::PCRHANDLE, buffer);
                                os << "\t(id: ";
                                os << buffer;
                                
                                os << ", ts: ";
                                
                                os << it->second->ts;                                

                                incoming.append(os.str());
                                incoming.append(")\n");
                            }
                        }
                        cout << "Incoming PCRs:" << endl << incoming << endl;
                        cout << "Outgoing PCRs:" << endl << outgoing << endl;
                        return;
                    }
                    break;

                case 11:                    
                    if (words[0] == "killsession")
                    {
                        if (words.size() == 2)
                        {
                            if (words[1] == "all")
                            {
                                // Kill all sessions (except current)
                                client->killallsessions();
                            }
                            else
                            {
                                handle sessionid;
                                if (Base64::atob(words[1].c_str(), (byte*) &sessionid, sizeof sessionid) == sizeof sessionid)
                                {                                    
                                    client->killsession(sessionid);
                                }
                                else
                                {
                                    cout << "invalid session id provided" << endl;
                                }                         
                            }
                        }
                        else
                        {
                            cout << "      killsession [all|sessionid] " << endl;
                        }
                        return;
                    }
                    else if (words[0] == "locallogout")
                    {
                        cout << "Logging off locally..." << endl;

                        cwd = UNDEF;
                        client->locallogout();

                        return;
                    }
                    break;
            }

            cout << "?Invalid command" << endl;
    }
}

// callback for non-EAGAIN request-level errors
// in most cases, retrying is futile, so the application exits
// this can occur e.g. with syntactically malformed requests (due to a bug), an invalid application key
void DemoApp::request_error(error e)
{
    if ((e == API_ESID) || (e == API_ENOENT))   // Invalid session or Invalid folder handle
    {
        cout << "Invalid or expired session, logging out..." << endl;
        client->locallogout();
        return;
    }

    cout << "FATAL: Request failed (" << errorstring(e) << "), exiting" << endl;

    delete console;
    exit(0);
}

void DemoApp::request_response_progress(m_off_t current, m_off_t total)
{
    if (total > 0)
    {
        responseprogress = current * 100 / total;
    }
    else
    {
        responseprogress = -1;
    }
}

// login result
void DemoApp::login_result(error e)
{
    if (e)
    {
        cout << "Login failed: " << errorstring(e) << endl;
    }
    else
    {
        cout << "Login successful, retrieving account..." << endl;
        client->fetchnodes();
    }
}

// ephemeral session result
void DemoApp::ephemeral_result(error e)
{
    if (e)
    {
        cout << "Ephemeral session error (" << errorstring(e) << ")" << endl;
    }
    pdf_to_import = false;
}

// signup link send request result
void DemoApp::sendsignuplink_result(error e)
{
    if (e)
    {
        cout << "Unable to send signup link (" << errorstring(e) << ")" << endl;
    }
    else
    {
        cout << "Thank you. Please check your e-mail and enter the command signup followed by the confirmation link." << endl;
    }
}

// signup link query result
void DemoApp::querysignuplink_result(handle uh, const char* email, const char* name, const byte* pwc, const byte* kc,
                                     const byte* c, size_t len)
{
    cout << "Ready to confirm user account " << email << " (" << name << ") - enter confirm to execute." << endl;

    signupemail = email;
    signupcode.assign((char*) c, len);
    memcpy(signuppwchallenge, pwc, sizeof signuppwchallenge);
    memcpy(signupencryptedmasterkey, pwc, sizeof signupencryptedmasterkey);
}

// signup link query failed
void DemoApp::querysignuplink_result(error e)
{
    cout << "Signuplink confirmation failed (" << errorstring(e) << ")" << endl;
}

// signup link (account e-mail) confirmation result
void DemoApp::confirmsignuplink_result(error e)
{
    if (e)
    {
        cout << "Signuplink confirmation failed (" << errorstring(e) << ")" << endl;
    }
    else
    {
        cout << "Signup confirmed, logging in..." << endl;
        client->login(signupemail.c_str(), pwkey);
    }
}

// asymmetric keypair configuration result
void DemoApp::setkeypair_result(error e)
{
    if (e)
    {
        cout << "RSA keypair setup failed (" << errorstring(e) << ")" << endl;
    }
    else
    {
        cout << "RSA keypair added. Account setup complete." << endl;
    }
}

void DemoApp::getrecoverylink_result(error e)
{
    if (e)
    {
        cout << "Unable to send the link (" << errorstring(e) << ")" << endl;
    }
    else
    {
        cout << "Please check your e-mail and enter the command \"recover\" / \"cancel\" followed by the link." << endl;
    }
}

void DemoApp::queryrecoverylink_result(error e)
{
        cout << "The link is invalid (" << errorstring(e) << ")." << endl;
}

void DemoApp::queryrecoverylink_result(int type, const char *email, const char *ip, time_t ts, handle uh, const vector<string> *emails)
{
    recoveryemail = email ? email : "";
    hasMasterKey = (type == RECOVER_WITH_MASTERKEY);

    cout << "The link is valid";

    if (type == RECOVER_WITH_MASTERKEY)
    {
        cout <<  " to reset the password for " << email << " with masterkey." << endl;

        setprompt(MASTERKEY);
    }
    else if (type == RECOVER_WITHOUT_MASTERKEY)
    {
        cout <<  " to reset the password for " << email << " without masterkey." << endl;

        setprompt(NEWPASSWORD);
    }
    else if (type == CANCEL_ACCOUNT)
    {
        cout << " to cancel the account for " << email << "." << endl;
    }
    else if (type == CHANGE_EMAIL)
    {
        cout << " to change the email from " << client->finduser(client->me)->email << " to " << email << "." << endl;

        changeemail = email ? email : "";
        setprompt(LOGINPASSWORD);
    }
}

void DemoApp::getprivatekey_result(error e,  const byte *privk, const size_t len_privk)
{
    if (e)
    {
        cout << "Unable to get private key (" << errorstring(e) << ")" << endl;
        setprompt(COMMAND);
    }
    else
    {
        // check the private RSA is valid after decryption with master key
        SymmCipher key;
        key.setkey(masterkey);

        byte privkbuf[AsymmCipher::MAXKEYLENGTH * 2];
        memcpy(privkbuf, privk, len_privk);
        key.ecb_decrypt(privkbuf, len_privk);

        AsymmCipher uk;
        if (!uk.setkey(AsymmCipher::PRIVKEY, privkbuf, len_privk))
        {
            cout << "The master key doesn't seem to be correct." << endl;

            recoverycode.clear();
            recoveryemail.clear();
            hasMasterKey = false;
            memset(masterkey, 0, sizeof masterkey);

            setprompt(COMMAND);
        }
        else
        {
            cout << "Private key successfully retrieved for integrity check masterkey." << endl;
            setprompt(NEWPASSWORD);
        }
    }
}

void DemoApp::confirmrecoverylink_result(error e)
{
    if (e)
    {
        cout << "Unable to reset the password (" << errorstring(e) << ")" << endl;
    }
    else
    {
        cout << "Password changed successfully." << endl;
    }
}

void DemoApp::confirmcancellink_result(error e)
{
    if (e)
    {
        cout << "Unable to cancel the account (" << errorstring(e) << ")" << endl;
    }
    else
    {
        cout << "Account cancelled successfully." << endl;
    }
}

void DemoApp::validatepassword_result(error e)
{
    if (e)
    {
        cout << "Wrong password (" << errorstring(e) << ")" << endl;
        setprompt(LOGINPASSWORD);
    }
    else
    {
        if (recoverycode.size())
        {
            cout << "Password is correct, cancelling account..." << endl;

            client->confirmcancellink(recoverycode.c_str());
            recoverycode.clear();
        }
        else if (changecode.size())
        {
            cout << "Password is correct, changing email..." << endl;

            client->confirmemaillink(changecode.c_str(), changeemail.c_str(), pwkey);
            changecode.clear();
            changeemail.clear();
        }
    }
}

void DemoApp::getemaillink_result(error e)
{
    if (e)
    {
        cout << "Unable to send the link (" << errorstring(e) << ")" << endl;
    }
    else
    {
        cout << "Please check your e-mail and enter the command \"email\" followed by the link." << endl;
    }
}

void DemoApp::confirmemaillink_result(error e)
{
    if (e)
    {
        cout << "Unable to change the email address (" << errorstring(e) << ")" << endl;
    }
    else
    {
        cout << "Email address changed successfully to " << changeemail << "." << endl;
    }
}

void DemoApp::ephemeral_result(handle uh, const byte* pw)
{
    char buf[SymmCipher::KEYLENGTH * 4 / 3 + 3];

    cout << "Ephemeral session established, session ID: ";
    Base64::btoa((byte*) &uh, sizeof uh, buf);
    cout << buf << "#";
    Base64::btoa(pw, SymmCipher::KEYLENGTH, buf);
    cout << buf << endl;

    client->fetchnodes();
}

// password change result
void DemoApp::changepw_result(error e)
{
    if (e)
    {
        cout << "Password update failed: " << errorstring(e) << endl;
    }
    else
    {
        cout << "Password updated." << endl;
    }
}

// node export failed
void DemoApp::exportnode_result(error e)
{
    if (e)
    {
        cout << "Export failed: " << errorstring(e) << endl;
    }

    del = ets = 0;
    hlink = UNDEF;
}

void DemoApp::exportnode_result(handle h, handle ph)
{
    Node* n;

    if ((n = client->nodebyhandle(h)))
    {
        string path;
        char node[9];
        char key[FILENODEKEYLENGTH * 4 / 3 + 3];

        nodepath(h, &path);

        cout << "Exported " << path << ": ";

        Base64::btoa((byte*) &ph, MegaClient::NODEHANDLE, node);

        // the key
        if (n->type == FILENODE)
        {
            Base64::btoa((const byte*) n->nodekey.data(), FILENODEKEYLENGTH, key);
        }
        else if (n->sharekey)
        {
            Base64::btoa(n->sharekey->key, FOLDERNODEKEYLENGTH, key);
        }
        else
        {
            cout << "No key available for exported folder" << endl;

            del = ets = 0;
            hlink = UNDEF;
            return;
        }

        cout << "https://mega.co.nz/#" << (n->type ? "F" : "") << "!" << node << "!" << key << endl;
    }
    else
    {
        cout << "Exported node no longer available" << endl;
    }

    del = ets = 0;
    hlink = UNDEF;
}

// the requested link could not be opened
void DemoApp::openfilelink_result(error e)
{
    if (e)
    {
        if (pdf_to_import) // import welcome pdf has failed
        {
            cout << "Failed to import Welcome PDF file" << endl;
        }
        else
        {
            cout << "Failed to open link: " << errorstring(e) << endl;
        }
    }
    pdf_to_import = false;
}

// the requested link was opened successfully - import to cwd
void DemoApp::openfilelink_result(handle ph, const byte* key, m_off_t size,
                                  string* a, string* fa, int)
{
    Node* n;

    if (!key)
    {
        cout << "File is valid, but no key was provided." << endl;
        pdf_to_import = false;
        return;
    }

    // check if the file is decryptable
    string attrstring;
    string keystring;

    attrstring.resize(a->length()*4/3+4);
    attrstring.resize(Base64::btoa((const byte *)a->data(),a->length(), (char *)attrstring.data()));

    SymmCipher nodeKey;
    keystring.assign((char*)key,FILENODEKEYLENGTH);
    nodeKey.setkey(key, FILENODE);

    byte *buf = Node::decryptattr(&nodeKey,attrstring.c_str(),attrstring.size());
    if (!buf)
    {
        cout << "The file won't be imported, the provided key is invalid." << endl;
        pdf_to_import = false;
    }
    else if (client->loggedin() != NOTLOGGEDIN && (n = client->nodebyhandle(cwd)))
    {
        AttrMap attrs;
        JSON json;
        nameid name;
        string* t;
        json.begin((char*)buf + 5);
        NewNode* newnode = new NewNode[1];

        // set up new node as folder node
        newnode->source = NEW_PUBLIC;
        newnode->type = FILENODE;
        newnode->nodehandle = ph;
        newnode->parenthandle = UNDEF;
        newnode->nodekey.assign((char*)key, FILENODEKEYLENGTH);
        newnode->attrstring = new string(*a);

<<<<<<< HEAD
        while ((name = json.getnameid()) != EOO && json.storeobject((t = &attrs.map[name])))
        {
            JSON::unescape(t);

            if (name == 'n')
            {
                client->fsaccess->normalize(t);
                newnode->ovhandle = client->getovhandle(n, t);
                break;
            }
        }

        client->putnodes(n->nodehandle, newnode, 1);
=======
        if (pdf_to_import)
        {
            client->putnodes(client->rootnodes[0], newnode, 1);
        }
        else
        {
            client->putnodes(n->nodehandle, newnode, 1);
        }
>>>>>>> 36f739f1
    }
    else
    {
        cout << "Need to be logged in to import file links." << endl;
        pdf_to_import = false;
    }

    delete [] buf;
}

void DemoApp::checkfile_result(handle h, error e)
{
    cout << "Link check failed: " << errorstring(e) << endl;
}

void DemoApp::checkfile_result(handle h, error e, byte* filekey, m_off_t size, m_time_t ts, m_time_t tm, string* filename,
                               string* fingerprint, string* fileattrstring)
{
    cout << "Name: " << *filename << ", size: " << size;

    if (fingerprint->size())
    {
        cout << ", fingerprint available";
    }

    if (fileattrstring->size())
    {
        cout << ", has attributes";
    }

    cout << endl;

    if (e)
    {
        cout << "Not available: " << errorstring(e) << endl;
    }
    else
    {
        cout << "Initiating download..." << endl;

        AppFileGet* f = new AppFileGet(NULL, h, filekey, size, tm, filename, fingerprint);
        f->appxfer_it = appxferq[GET].insert(appxferq[GET].end(), f);
        client->startxfer(GET, f);
    }
}

bool DemoApp::pread_data(byte* data, m_off_t len, m_off_t pos, m_off_t, m_off_t, void* appdata)
{
    cout << "Received " << len << " partial read byte(s) at position " << pos << ": ";
    fwrite(data, 1, len, stdout);
    cout << endl;

    return true;
}

dstime DemoApp::pread_failure(error e, int retry, void* appdata)
{
    if (retry < 5)
    {
        cout << "Retrying read (" << errorstring(e) << ", attempt #" << retry << ")" << endl;
        return (dstime)(retry*10);
    }
    else
    {
        cout << "Too many failures (" << errorstring(e) << "), giving up" << endl;
        return ~(dstime)0;
    }
}

// reload needed
void DemoApp::reload(const char* reason)
{
    cout << "Reload suggested (" << reason << ") - use 'reload' to trigger" << endl;
}

// reload initiated
void DemoApp::clearing()
{
    LOG_debug << "Clearing all nodes/users...";
}

// nodes have been modified
// (nodes with their removed flag set will be deleted immediately after returning from this call,
// at which point their pointers will become invalid at that point.)
void DemoApp::nodes_updated(Node** n, int count)
{
    int c[2][6] = { { 0 } };

    if (n)
    {
        while (count--)
        {
            if ((*n)->type < 6)
            {
                c[!(*n)->changed.removed][(*n)->type]++;
                n++;
            }
        }
    }
    else
    {
        for (node_map::iterator it = client->nodes.begin(); it != client->nodes.end(); it++)
        {
            if (it->second->type < 6)
            {
                c[1][it->second->type]++;
            }
        }
    }

    nodestats(c[1], "added or updated");
    nodestats(c[0], "removed");

    if (ISUNDEF(cwd))
    {
        cwd = client->rootnodes[0];
    }
}

// nodes now (almost) current, i.e. no server-client notifications pending
void DemoApp::nodes_current()
{
    LOG_debug << "Nodes current.";
}

void DemoApp::account_updated()
{
    if (client->loggedin() == EPHEMERALACCOUNT)
    {
        LOG_debug << "Account has been confirmed by another client. Proceed to login with credentials.";
    }
    else
    {
        LOG_debug << "Account has been upgraded/downgraded.";
    }
}

void DemoApp::notify_confirmation(const char *email)
{
    if (client->loggedin() == EPHEMERALACCOUNT)
    {
        LOG_debug << "Account has been confirmed with email " << email << ". Proceed to login with credentials.";
    }
}

void DemoApp::enumeratequotaitems_result(handle, unsigned, unsigned, unsigned, unsigned, unsigned, const char*)
{
    // FIXME: implement
}

void DemoApp::enumeratequotaitems_result(error)
{
    // FIXME: implement
}

void DemoApp::additem_result(error)
{
    // FIXME: implement
}

void DemoApp::checkout_result(error)
{
    // FIXME: implement
}

void DemoApp::checkout_result(const char*)
{
    // FIXME: implement
}

void DemoApp::getmegaachievements_result(AchievementsDetails *details, error e)
{
    // FIXME: implement display of values
    delete details;
}

void DemoApp::getwelcomepdf_result(handle ph, string *k, error e)
{
    if (e)
    {
        cout << "Failed to get Welcome PDF. Error: " << e << endl;
        pdf_to_import = false;
    }
    else
    {
        cout << "Importing Welcome PDF file. Public handle: " << LOG_NODEHANDLE(ph) << endl;
        client->reqs.add(new CommandGetPH(client, ph, (const byte *)k->data(), 1));
    }
}

// display account details/history
void DemoApp::account_details(AccountDetails* ad, bool storage, bool transfer, bool pro, bool purchases,
                              bool transactions, bool sessions)
{
    char timebuf[32], timebuf2[32];

    if (storage)
    {
        cout << "\tAvailable storage: " << ad->storage_max << " byte(s)" << endl;

        for (unsigned i = 0; i < sizeof rootnodenames/sizeof *rootnodenames; i++)
        {
            NodeStorage* ns = &ad->storage[client->rootnodes[i]];

            cout << "\t\tIn " << rootnodenames[i] << ": " << ns->bytes << " byte(s) in " << ns->files << " file(s) and " << ns->folders << " folder(s)" << endl;            
            cout << "\t\tUsed storage by versions: " << ns->version_bytes << " byte(s) in " << ns->version_files << " file(s)" << endl;
        }
    }

    if (transfer)
    {
        if (ad->transfer_max)
        {
            cout << "\tTransfer in progress: " << ad->transfer_own_reserved << "/" << ad->transfer_srv_reserved << endl;
            cout << "\tTransfer completed: " << ad->transfer_own_used << "/" << ad->transfer_srv_used << " of "
                 << ad->transfer_max << " ("
                 << (100 * (ad->transfer_own_used + ad->transfer_srv_used) / ad->transfer_max) << "%)" << endl;
            cout << "\tServing bandwidth ratio: " << ad->srv_ratio << "%" << endl;
        }

        if (ad->transfer_hist_starttime)
        {
            time_t t = time(NULL) - ad->transfer_hist_starttime;

            cout << "\tTransfer history:\n";

            for (unsigned i = 0; i < ad->transfer_hist.size(); i++)
            {
                t -= ad->transfer_hist_interval;
                cout << "\t\t" << t;
                if (t < ad->transfer_hist_interval)
                {
                    cout << " second(s) ago until now: ";
                }
                else
                {
                    cout << "-" << t - ad->transfer_hist_interval << " second(s) ago: ";
                }
                cout << ad->transfer_hist[i] << " byte(s)" << endl;
            }
        }

        if (ad->transfer_limit)
        {
            cout << "Per-IP transfer limit: " << ad->transfer_limit << endl;
        }
    }

    if (pro)
    {
        cout << "\tPro level: " << ad->pro_level << endl;
        cout << "\tSubscription type: " << ad->subscription_type << endl;
        cout << "\tAccount balance:" << endl;

        for (vector<AccountBalance>::iterator it = ad->balances.begin(); it != ad->balances.end(); it++)
        {
            printf("\tBalance: %.3s %.02f\n", it->currency, it->amount);
        }
    }

    if (purchases)
    {
        cout << "Purchase history:" << endl;

        for (vector<AccountPurchase>::iterator it = ad->purchases.begin(); it != ad->purchases.end(); it++)
        {
            time_t ts = it->timestamp;
            strftime(timebuf, sizeof timebuf, "%c", localtime(&ts));
            printf("\tID: %.11s Time: %s Amount: %.3s %.02f Payment method: %d\n", it->handle, timebuf, it->currency,
                   it->amount, it->method);
        }
    }

    if (transactions)
    {
        cout << "Transaction history:" << endl;

        for (vector<AccountTransaction>::iterator it = ad->transactions.begin(); it != ad->transactions.end(); it++)
        {
            time_t ts = it->timestamp;
            strftime(timebuf, sizeof timebuf, "%c", localtime(&ts));
            printf("\tID: %.11s Time: %s Delta: %.3s %.02f\n", it->handle, timebuf, it->currency, it->delta);
        }
    }

    if (sessions)
    {
        cout << "Currently Active Sessions:" << endl;
        for (vector<AccountSession>::iterator it = ad->sessions.begin(); it != ad->sessions.end(); it++)
        {
            if (it->alive)
            {
                time_t ts = it->timestamp;
                strftime(timebuf, sizeof timebuf, "%c", localtime(&ts));
                ts = it->mru;
                strftime(timebuf2, sizeof timebuf, "%c", localtime(&ts));

                char id[12];
                Base64::btoa((byte*)&(it->id), MegaClient::SESSIONHANDLE, id);

                if (it->current)
                {
                    printf("\t* Current Session\n");
                }
                printf("\tSession ID: %s\n\tSession start: %s\n\tMost recent activity: %s\n\tIP: %s\n\tCountry: %.2s\n\tUser-Agent: %s\n\t-----\n",
                        id, timebuf, timebuf2, it->ip.c_str(), it->country, it->useragent.c_str());
            }
        }

        if(client->debugstate())
        {
            cout << endl << "Full Session history:" << endl;

            for (vector<AccountSession>::iterator it = ad->sessions.begin(); it != ad->sessions.end(); it++)
            {
                time_t ts = it->timestamp;
                strftime(timebuf, sizeof timebuf, "%c", localtime(&ts));
                ts = it->mru;
                strftime(timebuf2, sizeof timebuf, "%c", localtime(&ts));
                printf("\tSession start: %s\n\tMost recent activity: %s\n\tIP: %s\n\tCountry: %.2s\n\tUser-Agent: %s\n\t-----\n",
                        timebuf, timebuf2, it->ip.c_str(), it->country, it->useragent.c_str());
            }
        }
    }
}

// account details could not be retrieved
void DemoApp::account_details(AccountDetails* ad, error e)
{
    if (e)
    {
        cout << "Account details retrieval failed (" << errorstring(e) << ")" << endl;
    }
}

// account details could not be retrieved
void DemoApp::sessions_killed(handle sessionid, error e)
{
    if (e)
    {
        cout << "Session killing failed (" << errorstring(e) << ")" << endl;
        return;
    }

    if (sessionid == UNDEF)
    {
        cout << "All sessions except current have been killed" << endl;
    }
    else
    {
        char id[12];
        Base64::btoa((byte*)&(sessionid), MegaClient::SESSIONHANDLE, id);
        cout << "Session with id " << id << " has been killed" << endl;
    }
}


// user attribute update notification
void DemoApp::userattr_update(User* u, int priv, const char* n)
{
    cout << "Notification: User " << u->email << " -" << (priv ? " private" : "") << " attribute "
          << n << " added or updated" << endl;
}

// main loop
void megacli()
{
    char *saved_line = NULL;
    int saved_point = 0;

    rl_save_prompt();

    for (;;)
    {
        if (prompt == COMMAND)
        {
            // display put/get transfer speed in the prompt
            if (client->tslots.size() || responseprogress >= 0)
            {
                unsigned xferrate[2] = { 0 };
                Waiter::bumpds();

                for (transferslot_list::iterator it = client->tslots.begin(); it != client->tslots.end(); it++)
                {
                    if ((*it)->fa)
                    {
                        xferrate[(*it)->transfer->type]
                            += (*it)->progressreported * 10 / (1024 * (Waiter::ds - (*it)->starttime + 1));
                    }
                }

                strcpy(dynamicprompt, "MEGA");

                if (xferrate[GET] || xferrate[PUT] || responseprogress >= 0)
                {
                    strcpy(dynamicprompt + 4, " (");

                    if (xferrate[GET])
                    {
                        sprintf(dynamicprompt + 6, "In: %u KB/s", xferrate[GET]);

                        if (xferrate[PUT])
                        {
                            strcat(dynamicprompt + 9, "/");
                        }
                    }

                    if (xferrate[PUT])
                    {
                        sprintf(strchr(dynamicprompt, 0), "Out: %u KB/s", xferrate[PUT]);
                    }

                    if (responseprogress >= 0)
                    {
                        sprintf(strchr(dynamicprompt, 0), "%d%%", responseprogress);
                    }

                    strcat(dynamicprompt + 6, ")");
                }

                strcat(dynamicprompt + 4, "> ");
            }
            else
            {
                *dynamicprompt = 0;
            }

            rl_callback_handler_install(*dynamicprompt ? dynamicprompt : prompts[COMMAND], store_line);

            // display prompt
            if (saved_line)
            {
                rl_replace_line(saved_line, 0);
                free(saved_line);
            }

            rl_point = saved_point;
            rl_redisplay();
        }

        // command editing loop - exits when a line is submitted or the engine requires the CPU
        for (;;)
        {
            int w = client->wait();

            if (w & Waiter::HAVESTDIN)
            {
                if (prompt == COMMAND)
                {
                    rl_callback_read_char();
                }
                else
                {
                    console->readpwchar(pw_buf, sizeof pw_buf, &pw_buf_pos, &line);
                }
            }

            if (w & Waiter::NEEDEXEC || line)
            {
                break;
            }
        }

        // save line
        saved_point = rl_point;
        saved_line = rl_copy_text(0, rl_end);

        // remove prompt
        rl_save_prompt();
        rl_replace_line("", 0);
        rl_redisplay();

        if (line)
        {
            // execute user command
            process_line(line);
            free(line);
            line = NULL;
        }

        // pass the CPU to the engine (nonblocking)
        client->exec();

        if (clientFolder)
        {
            clientFolder->exec();
        }
    }
}

int main()
{
    SimpleLogger::setAllOutputs(&std::cout);

    // instantiate app components: the callback processor (DemoApp),
    // the HTTP I/O engine (WinHttpIO) and the MegaClient itself
    client = new MegaClient(new DemoApp, new CONSOLE_WAIT_CLASS,
                            new HTTPIO_CLASS, new FSACCESS_CLASS,
#ifdef DBACCESS_CLASS
                            new DBACCESS_CLASS,
#else
                            NULL,
#endif
#ifdef GFX_CLASS
                            new GFX_CLASS,
#else
                            NULL,
#endif
                            "SDKSAMPLE",
                            "megacli/" TOSTRING(MEGA_MAJOR_VERSION)
                            "." TOSTRING(MEGA_MINOR_VERSION)
                            "." TOSTRING(MEGA_MICRO_VERSION));

    clientFolder = NULL;    // additional for folder links

    console = new CONSOLE_CLASS;

    megacli();
}


void DemoAppFolder::login_result(error e)
{
    if (e)
    {
        cout << "Failed to load the folder link: " << errorstring(e) << endl;
    }
    else
    {
        cout << "Folder link loaded, retrieving account..." << endl;
        clientFolder->fetchnodes();
    }
}

void DemoAppFolder::fetchnodes_result(error e)
{
    if (e)
    {
        cout << "File/folder retrieval failed (" << errorstring(e) << ")" << endl;
        pdf_to_import = false;
    }
    else
    {
        // check if we fetched a folder link and the key is invalid
        handle h = clientFolder->getrootpublicfolder();
        if (h != UNDEF)
        {
            Node *n = clientFolder->nodebyhandle(h);
            if (n && (n->attrs.map.find('n') == n->attrs.map.end()))
            {
                cout << "File/folder retrieval succeed, but encryption key is wrong." << endl;
            }
        }
        else
        {
            cout << "Failed to load folder link" << endl;

            delete clientFolder;
            clientFolder = NULL;
        }

        if (pdf_to_import)
        {
            client->getwelcomepdf();
        }
    }
}

void DemoAppFolder::nodes_updated(Node **n, int count)
{
    int c[2][6] = { { 0 } };

    if (n)
    {
        while (count--)
        {
            if ((*n)->type < 6)
            {
                c[!(*n)->changed.removed][(*n)->type]++;
                n++;
            }
        }
    }
    else
    {
        for (node_map::iterator it = clientFolder->nodes.begin(); it != clientFolder->nodes.end(); it++)
        {
            if (it->second->type < 6)
            {
                c[1][it->second->type]++;
            }
        }
    }

    cout << "The folder link contains ";
    nodestats(c[1], "");
}
<|MERGE_RESOLUTION|>--- conflicted
+++ resolved
@@ -4756,7 +4756,6 @@
         newnode->nodekey.assign((char*)key, FILENODEKEYLENGTH);
         newnode->attrstring = new string(*a);
 
-<<<<<<< HEAD
         while ((name = json.getnameid()) != EOO && json.storeobject((t = &attrs.map[name])))
         {
             JSON::unescape(t);
@@ -4769,8 +4768,6 @@
             }
         }
 
-        client->putnodes(n->nodehandle, newnode, 1);
-=======
         if (pdf_to_import)
         {
             client->putnodes(client->rootnodes[0], newnode, 1);
@@ -4779,7 +4776,6 @@
         {
             client->putnodes(n->nodehandle, newnode, 1);
         }
->>>>>>> 36f739f1
     }
     else
     {
