--- conflicted
+++ resolved
@@ -787,22 +787,15 @@
         return false;
     }
 
+#ifdef ENABLE_SYNC
+    pnode_t oldparent = client->nodebyhandle(parenthandle);
+#endif
+
     if(p)
     {
         parenthandle = p->nodehandle;
     }
-<<<<<<< HEAD
     else
-=======
-
-#ifdef ENABLE_SYNC
-    Node *oldparent = parent;
-#endif
-
-    parent = p;
-
-    if (parent)
->>>>>>> 2809cf6c
     {
         parenthandle = UNDEF;
     }
@@ -960,14 +953,10 @@
                 
                 int creqtag = sync->client->reqtag;
                 sync->client->reqtag = sync->tag;
-<<<<<<< HEAD
+                LOG_debug << "Moving node: " << node->displayname() << " to " << parent->node->displayname();
                 if (sync->client->rename(node, parent->node, SYNCDEL_NONE, node->parenthandle) != API_OK)
 //              I assume that 'node->parenthandle' is correctly set to its value or UNDEF
 //                if (sync->client->rename(node, parent->node, SYNCDEL_NONE, node->parent ? node->parent->nodehandle : UNDEF) != API_OK)
-=======
-                LOG_debug << "Moving node: " << node->displayname() << " to " << parent->node->displayname();
-                if (sync->client->rename(node, parent->node, SYNCDEL_NONE, node->parent ? node->parent->nodehandle : UNDEF) != API_OK)
->>>>>>> 2809cf6c
                 {
                     LOG_debug << "Rename not permitted. Using node copy/delete";
 
@@ -1117,9 +1106,6 @@
     dts = ts;
 }
 
-<<<<<<< HEAD
-void LocalNode::setnode(pnode_t cnode)
-=======
 treestate_t LocalNode::checkstate()
 {
     if (type == FILENODE)
@@ -1142,8 +1128,7 @@
     return state;
 }
 
-void LocalNode::setnode(Node* cnode)
->>>>>>> 2809cf6c
+void LocalNode::setnode(pnode_t cnode)
 {
     if (node && (node != cnode) && node->localnode)
     {
