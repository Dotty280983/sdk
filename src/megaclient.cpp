--- conflicted
+++ resolved
@@ -7797,30 +7797,6 @@
                 }
                 else if (success && fsaccess->transient_error)
                 {
-<<<<<<< HEAD
-                    LOG_debug << "doesn't have a previous localnode";
-                    // missing node is not associated with an existing LocalNode
-                    if (rit->second->type == FILENODE)
-                    {
-                        bool download = true;
-                        FileAccess *f = fsaccess->newfileaccess();
-                        if (f->fopen(localpath))
-                        {
-                            LocalNode* ll = l->sync->checkpath(l, localpath, &localname);
-                            if (ll && ll != (LocalNode*)~0 && ll->type == FILENODE && (*ll) == *(FileFingerprint*)rit->second.get())
-                            {
-                                LOG_debug << "The file already exists. Skipping download.";
-                                ll->setnode(rit->second);
-                                ll->sync->statecacheadd(ll);
-                                ll->treestate(TREESTATE_SYNCED);
-                                download = false;
-                            }
-                            else if (ll && ll != (LocalNode*)~0 && ll->mtime > rit->second->mtime)
-                            {
-                                LOG_debug << "Unneeded download detected in syncdown";
-                                download = false;
-                            }
-=======
                     // schedule retry
                     LOG_debug << "Transient error moving localnode";
                     success = false;
@@ -7847,7 +7823,6 @@
                 }
                 delete f;
                 rit->second->localnode = NULL;
->>>>>>> 69df6351
 
                 // start fetching this node, unless fetch is already in progress
                 // FIXME: to cover renames that occur during the
