/**
 * @file megaclient.cpp
 * @brief Client access engine core logic
 *
 * (c) 2013-2014 by Mega Limited, Auckland, New Zealand
 *
 * This file is part of the MEGA SDK - Client Access Engine.
 *
 * Applications using the MEGA API must present a valid application key
 * and comply with the the rules set forth in the Terms of Service.
 *
 * The MEGA SDK is distributed in the hope that it will be useful,
 * but WITHOUT ANY WARRANTY; without even the implied warranty of
 * MERCHANTABILITY or FITNESS FOR A PARTICULAR PURPOSE.
 *
 * @copyright Simplified (2-clause) BSD License.
 *
 * You should have received a copy of the license along with this
 * program.
 */

#include "mega.h"

namespace mega {

// FIXME: generate cr element for file imports
// FIXME: support invite links (including responding to sharekey requests)
// FIXME: instead of copying nodes, move if the source is in the rubbish to reduce node creation load on the servers
// FIXME: prevent synced folder from being moved into another synced folder

bool MegaClient::disablepkp = false;

// root URL for API access
string MegaClient::APIURL = "https://g.api.mega.co.nz/";

#ifdef ENABLE_SYNC
// //bin/SyncDebris/yyyy-mm-dd base folder name
const char* const MegaClient::SYNCDEBRISFOLDERNAME = "SyncDebris";
#endif

// exported link marker
const char* const MegaClient::EXPORTEDLINK = "EXP";

// public key to send payment details
const char MegaClient::PAYMENT_PUBKEY[] =
        "CADB-9t4WSMCs6we8CNcAmq97_bP-eXa9pn7SwGPxXpTuScijDrLf_ooneCQnnRBDvE"
        "MNqTK3ULj1Q3bt757SQKDZ0snjbwlU2_D-rkBBbjWCs-S61R0Vlg8AI5q6oizH0pjpD"
        "eOhpsv2DUlvCa4Hjgy_bRpX8v9fJvbKI2bT3GXJWE7tu8nlKHgz8Q7NE3Ycj5XuUfCW"
        "GgOvPGBC-8qPOyg98Vloy53vja2mBjw4ycodx-ZFCt8i8b9Z8KongRMROmvoB4jY8ge"
        "ym1mA5iSSsMroGLypv9PueOTfZlG3UTpD83v6F3w8uGHY9phFZ-k2JbCd_-s-7gyfBE"
        "TpPvuz-oZABEBAAE";

// default number of seconds to wait after a bandwidth overquota
dstime MegaClient::DEFAULT_BW_OVERQUOTA_BACKOFF_SECS = 3600;

// stats id
char* MegaClient::statsid = NULL;

// decrypt key (symmetric or asymmetric), rewrite asymmetric to symmetric key
bool MegaClient::decryptkey(const char* sk, byte* tk, int tl, SymmCipher* sc, int type, handle node)
{
    int sl;
    const char* ptr = sk;

    // measure key length
    while (*ptr && *ptr != '"' && *ptr != '/')
    {
        ptr++;
    }

    sl = ptr - sk;

    if (sl > 4 * FILENODEKEYLENGTH / 3 + 1)
    {
        // RSA-encrypted key - decrypt and update on the server to save space & client CPU time
        sl = sl / 4 * 3 + 3;

        if (sl > 4096)
        {
            return false;
        }

        byte* buf = new byte[sl];

        sl = Base64::atob(sk, buf, sl);

        // decrypt and set session ID for subsequent API communication
        if (!asymkey.decrypt(buf, sl, tk, tl))
        {
            delete[] buf;
            LOG_warn << "Corrupt or invalid RSA node key";
            return false;
        }

        delete[] buf;

        if (!ISUNDEF(node))
        {
            if (type)
            {
                sharekeyrewrite.push_back(node);
            }
            else
            {
                nodekeyrewrite.push_back(node);
            }
        }
    }
    else
    {
        if (Base64::atob(sk, tk, tl) != tl)
        {
            LOG_warn << "Corrupt or invalid symmetric node key";
            return false;
        }

        sc->ecb_decrypt(tk, tl);
    }

    return true;
}

// apply queued new shares
void MegaClient::mergenewshares(bool notify)
{
    newshare_list::iterator it;

    for (it = newshares.begin(); it != newshares.end(); )
    {
        NewShare* s = *it;

        mergenewshare(s, notify);

        delete s;
        newshares.erase(it++);
    }
}

void MegaClient::mergenewshare(NewShare *s, bool notify)
{
    bool skreceived = false;
    Node* n;

    if ((n = nodebyhandle(s->h)))
    {
        if (s->have_key && (!n->sharekey || memcmp(s->key, n->sharekey->key, SymmCipher::KEYLENGTH)))
        {
            // setting an outbound sharekey requires node authentication
            // unless coming from a trusted source (the local cache)
            bool auth = true;

            if (s->outgoing > 0)
            {
                if (!checkaccess(n, OWNERPRELOGIN))
                {
                    LOG_warn << "Attempt to create dislocated outbound share foiled";
                    auth = false;
                }
                else
                {
                    byte buf[SymmCipher::KEYLENGTH];

                    handleauth(s->h, buf);

                    if (memcmp(buf, s->auth, sizeof buf))
                    {
                        LOG_warn << "Attempt to create forged outbound share foiled";
                        auth = false;
                    }
                }
            }

            if (auth)
            {
                if (n->sharekey)
                {
                    int creqtag = reqtag;
                    reqtag = 0;
                    sendevent(99424,"Replacing share key");
                    reqtag = creqtag;
                    delete n->sharekey;
                }
                n->sharekey = new SymmCipher(s->key);
                skreceived = true;
            }
        }

        if (s->access == ACCESS_UNKNOWN && !s->have_key)
        {
            // share was deleted
            if (s->outgoing)
            {
                bool found = false;
                if (n->outshares)
                {
                    // outgoing share to user u deleted
                    if (n->outshares->erase(s->peer) && notify)
                    {
                        found = true;
                        n->changed.outshares = true;
                        notifynode(n);
                    }

                    if (!n->outshares->size())
                    {
                        delete n->outshares;
                        n->outshares = NULL;
                    }
                }
                if (n->pendingshares && !found && s->pending)
                {
                    // delete the pending share
                    if (n->pendingshares->erase(s->pending) && notify)
                    {
                        found = true;
                        n->changed.pendingshares = true;
                        notifynode(n);
                    }

                    if (!n->pendingshares->size())
                    {
                        delete n->pendingshares;
                        n->pendingshares = NULL;
                    }
                }

                // Erase sharekey if no outgoing shares (incl pending) exist
                if (s->remove_key && !n->outshares && !n->pendingshares)
                {
                    rewriteforeignkeys(n);

                    delete n->sharekey;
                    n->sharekey = NULL;
                }
            }
            else
            {
                // incoming share deleted - remove tree
                if (!n->parent)
                {
                    TreeProcDel td;
                    proctree(n, &td, true);
                }
                else
                {
                    if (n->inshare)
                    {
                        n->inshare->user->sharing.erase(n->nodehandle);
                        notifyuser(n->inshare->user);
                        n->inshare = NULL;
                    }
                }
            }
        }
        else
        {
            if (s->outgoing)
            {
                if ((!s->upgrade_pending_to_full && (!ISUNDEF(s->peer) || !ISUNDEF(s->pending)))
                    || (s->upgrade_pending_to_full && !ISUNDEF(s->peer) && !ISUNDEF(s->pending)))
                {
                    // perform mandatory verification of outgoing shares:
                    // only on own nodes and signed unless read from cache
                    if (checkaccess(n, OWNERPRELOGIN))
                    {
                        Share** sharep;
                        if (!ISUNDEF(s->pending))
                        {
                            // Pending share
                            if (!n->pendingshares)
                            {
                                n->pendingshares = new share_map;
                            }

                            sharep = &((*n->pendingshares)[s->pending]);

                            if (*sharep && s->upgrade_pending_to_full)
                            {
                                // This is currently a pending share that needs to be upgraded to a full share
                                // erase from pending shares & delete the pending share list if needed
                                if (n->pendingshares->erase(s->pending) && notify)
                                {
                                    n->changed.pendingshares = true;
                                    notifynode(n);
                                }
                                if (!n->pendingshares->size())
                                {
                                    delete n->pendingshares;
                                    n->pendingshares = NULL;
                                }
                                // clear this so we can fall through to below and have it re-create the share in
                                // the outshares list
                                s->pending = UNDEF;

                                // create the outshares list if needed
                                if (!n->outshares)
                                {
                                    n->outshares = new share_map();
                                }

                                sharep = &((*n->outshares)[s->peer]);
                            }
                        }
                        else
                        {
                            // Normal outshare
                            if (!n->outshares)
                            {
                                n->outshares = new share_map();
                            }

                            sharep = &((*n->outshares)[s->peer]);
                        }

                        // modification of existing share or new share
                        if (*sharep)
                        {
                            (*sharep)->update(s->access, s->ts, findpcr(s->pending));
                        }
                        else
                        {
                            *sharep = new Share(ISUNDEF(s->peer) ? NULL : finduser(s->peer, 1), s->access, s->ts, findpcr(s->pending));
                        }

                        if (notify)
                        {
                            if (!ISUNDEF(s->pending))
                            {
                                n->changed.pendingshares = true;
                            }
                            else
                            {
                                n->changed.outshares = true;
                            }
                            notifynode(n);
                        }
                    }
                }
                else
                {
                    LOG_debug << "Merging share without peer information.";
                    // Outgoing shares received during fetchnodes are merged in two steps:
                    // 1. From readok(), a NewShare is created with the 'sharekey'
                    // 2. From readoutshares(), a NewShare is created with the 'peer' information
                }
            }
            else
            {
                if (!ISUNDEF(s->peer))
                {
                    if (s->peer)
                    {
                        if (!checkaccess(n, OWNERPRELOGIN))
                        {
                            // modification of existing share or new share
                            if (n->inshare)
                            {
                                n->inshare->update(s->access, s->ts);
                            }
                            else
                            {
                                n->inshare = new Share(finduser(s->peer, 1), s->access, s->ts, NULL);
                                n->inshare->user->sharing.insert(n->nodehandle);
                            }

                            if (notify)
                            {
                                n->changed.inshare = true;
                                notifynode(n);
                            }
                        }
                        else
                        {
                            LOG_warn << "Invalid inbound share location";
                        }
                    }
                    else
                    {
                        LOG_warn << "Invalid null peer on inbound share";
                    }
                }
                else
                {
                    if (skreceived && notify)
                    {
                        TreeProcApplyKey td;
                        proctree(n, &td);
                    }
                }
            }
        }
#ifdef ENABLE_SYNC
        if (n->inshare && s->access != FULL)
        {
            // check if the low(ered) access level is affecting any syncs
            // a) have we just cut off full access to a subtree of a sync?
            do {
                if (n->localnode && (n->localnode->sync->state == SYNC_ACTIVE || n->localnode->sync->state == SYNC_INITIALSCAN))
                {
                    LOG_warn << "Existing inbound share sync or part thereof lost full access";
                    n->localnode->sync->errorcode = API_EACCESS;
                    n->localnode->sync->changestate(SYNC_FAILED);
                }
            } while ((n = n->parent));

            // b) have we just lost full access to the subtree a sync is in?
            for (sync_list::iterator it = syncs.begin(); it != syncs.end(); it++)
            {
                if ((*it)->inshare && ((*it)->state == SYNC_ACTIVE || (*it)->state == SYNC_INITIALSCAN) && !checkaccess((*it)->localroot.node, FULL))
                {
                    LOG_warn << "Existing inbound share sync lost full access";
                    (*it)->errorcode = API_EACCESS;
                    (*it)->changestate(SYNC_FAILED);
                }
            }

        }
#endif
    }
}

// configure for full account session access
void MegaClient::setsid(const byte* newsid, unsigned len)
{
    auth = "&sid=";

    int t = auth.size();
    auth.resize(t + len * 4 / 3 + 4);
    auth.resize(t + Base64::btoa(newsid, len, (char*)(auth.c_str() + t)));
    
    sid.assign((const char*)newsid, len);
}

// configure for exported folder links access
void MegaClient::setrootnode(handle h)
{
    char buf[12];

    Base64::btoa((byte*)&h, NODEHANDLE, buf);

    auth = "&n=";
    auth.append(buf);
    publichandle = h;

    if (accountauth.size())
    {
        auth.append("&sid=");
        auth.append(accountauth);
    }
}

handle MegaClient::getrootpublicfolder()
{
    // if we logged into a folder...
    if (auth.find("&n=") != auth.npos)
    {
        return rootnodes[0];
    }
    else
    {
        return UNDEF;
    }
}

handle MegaClient::getpublicfolderhandle()
{
    return publichandle;
}

// set server-client sequence number
bool MegaClient::setscsn(JSON* j)
{
    handle t;

    if (j->storebinary((byte*)&t, sizeof t) != sizeof t)
    {
        return false;
    }

    Base64::btoa((byte*)&t, sizeof t, scsn);

    return true;
}

int MegaClient::nextreqtag()
{
    return ++reqtag;
}

int MegaClient::hexval(char c)
{
    return c > '9' ? c - 'a' + 10 : c - '0';
}

void MegaClient::exportDatabase(string filename)
{
    FILE *fp = NULL;
    fp = fopen(filename.c_str(), "w");
    if (!fp)
    {
        LOG_warn << "Cannot export DB to file \"" << filename << "\"";
        return;
    }

    LOG_info << "Exporting database...";

    sctable->rewind();

    uint32_t id;
    string data;

    std::map<uint32_t, string> entries;
    while (sctable->next(&id, &data, &key))
    {
        entries.insert(std::pair<uint32_t, string>(id,data));
    }

    for (map<uint32_t, string>::iterator it = entries.begin(); it != entries.end(); it++)
    {
        fprintf(fp, "%8.d\t%s\n", it->first, it->second.c_str());
    }

    fclose(fp);

    LOG_info << "Database exported successfully to \"" << filename << "\"";
}

bool MegaClient::compareDatabases(string filename1, string filename2)
{
    LOG_info << "Comparing databases: \"" << filename1 << "\" and \"" << filename2 << "\"";
    FILE *fp1 = fopen(filename1.data(), "r");
    if (!fp1)
    {
        LOG_info << "Cannot open " << filename1;
        return false;
    }

    FILE *fp2 = fopen(filename2.data(), "r");
    if (!fp2)
    {
        fclose(fp1);

        LOG_info << "Cannot open " << filename2;
        return false;
    }

    const int N = 8192;
    char buf1[N];
    char buf2[N];

    do
    {
        size_t r1 = fread(buf1, 1, N, fp1);
        size_t r2 = fread(buf2, 1, N, fp2);

        if (r1 != r2 || memcmp(buf1, buf2, r1))
        {
            fclose(fp1);
            fclose(fp2);

            LOG_info << "Databases are different";
            return false;
        }
    }
    while (!feof(fp1) || !feof(fp2));

    fclose(fp1);
    fclose(fp2);

    LOG_info << "Databases are equal";
    return true;
}

void MegaClient::getrecoverylink(const char *email, bool hasMasterkey)
{
    reqs.add(new CommandGetRecoveryLink(this, email,
                hasMasterkey ? RECOVER_WITH_MASTERKEY : RECOVER_WITHOUT_MASTERKEY));
}

void MegaClient::queryrecoverylink(const char *code)
{
    reqs.add(new CommandQueryRecoveryLink(this, code));
}

void MegaClient::getprivatekey(const char *code)
{
    reqs.add(new CommandGetPrivateKey(this, code));
}

void MegaClient::confirmrecoverylink(const char *code, const char *email, const byte *pwkey, const byte *masterkey)
{
    SymmCipher pwcipher(pwkey);

    string emailstr = email;
    uint64_t loginHash = stringhash64(&emailstr, &pwcipher);

    if (masterkey)
    {
        // encrypt provided masterkey using the new password
        byte encryptedMasterKey[SymmCipher::KEYLENGTH];
        memcpy(encryptedMasterKey, masterkey, sizeof encryptedMasterKey);
        pwcipher.ecb_encrypt(encryptedMasterKey);

        reqs.add(new CommandConfirmRecoveryLink(this, code, loginHash, encryptedMasterKey, NULL));
    }
    else
    {
        // create a new masterkey
        byte masterkey[SymmCipher::KEYLENGTH];
        PrnGen::genblock(masterkey, sizeof masterkey);

        // generate a new session
        byte initialSession[2 * SymmCipher::KEYLENGTH];
        PrnGen::genblock(initialSession, sizeof initialSession);
        key.setkey(masterkey);
        key.ecb_encrypt(initialSession, initialSession + SymmCipher::KEYLENGTH, SymmCipher::KEYLENGTH);

        // and encrypt the master key to the new password
        pwcipher.ecb_encrypt(masterkey);

        reqs.add(new CommandConfirmRecoveryLink(this, code, loginHash, masterkey, initialSession));
    }
}

void MegaClient::getcancellink(const char *email)
{
    reqs.add(new CommandGetRecoveryLink(this, email, CANCEL_ACCOUNT));
}

void MegaClient::confirmcancellink(const char *code)
{
    reqs.add(new CommandConfirmCancelLink(this, code));
}

void MegaClient::getemaillink(const char *email)
{
    reqs.add(new CommandGetEmailLink(this, email, 1));
}

void MegaClient::confirmemaillink(const char *code, const char *email, const byte *pwkey)
{
    SymmCipher pwcipher(pwkey);

    string emailstr = email;
    uint64_t loginHash = stringhash64(&emailstr, &pwcipher);

    reqs.add(new CommandConfirmEmailLink(this, code, email, loginHash, true));
}

// set warn level
void MegaClient::warn(const char* msg)
{
    LOG_warn << msg;
    warned = true;
}

// reset and return warnlevel
bool MegaClient::warnlevel()
{
    return warned ? (warned = false) | true : false;
}

// returns a matching child node by UTF-8 name (does not resolve name clashes)
// folder nodes take precedence over file nodes
Node* MegaClient::childnodebyname(Node* p, const char* name)
{
    string nname = name;
    Node *found = NULL;

    fsaccess->normalize(&nname);

    for (node_list::iterator it = p->children.begin(); it != p->children.end(); it++)
    {
        if (!strcmp(nname.c_str(), (*it)->displayname()))
        {
            if ((*it)->type == FOLDERNODE)
            {
                return *it;
            }

            found = *it;
        }
    }

    return found;
}

void MegaClient::init()
{
    warned = false;
    csretrying = false;
    chunkfailed = false;
    statecurrent = false;
    totalNodes = 0;

#ifdef ENABLE_SYNC
    syncactivity = false;
    syncops = false;
    syncadded = false;
    syncdebrisadding = false;
    syncscanfailed = false;
    syncfslockretry = false;
    syncfsopsfailed = false;
    syncdownretry = false;
    syncnagleretry = false;
    syncsup = true;
    syncdownrequired = false;

    if (syncscanstate)
    {
        app->syncupdate_scanning(false);
        syncscanstate = false;
    }
#endif

    for (int i = sizeof rootnodes / sizeof *rootnodes; i--; )
    {
        rootnodes[i] = UNDEF;
    }

    delete pendingsc;
    pendingsc = NULL;

    btcs.reset();
    btsc.reset();
    btpfa.reset();
    btbadhost.reset();

    abortlockrequest();

    jsonsc.pos = NULL;
    insca = false;
    scnotifyurl.clear();
    *scsn = 0;
}

MegaClient::MegaClient(MegaApp* a, Waiter* w, HttpIO* h, FileSystemAccess* f, DbAccess* d, GfxProc* g, const char* k, const char* u)
{
    sctable = NULL;
    tctable = NULL;
    me = UNDEF;
    publichandle = UNDEF;
    followsymlinks = false;
    usealtdownport = false;
    usealtupport = false;
    retryessl = false;
    workinglockcs = NULL;
    scpaused = false;

#ifndef EMSCRIPTEN
    autodownport = true;
    autoupport = true;
    usehttps = false;
#else
    autodownport = false;
    autoupport = false;
    usehttps = true;
#endif
    
    fetchingnodes = false;

#ifdef ENABLE_SYNC
    syncscanstate = false;
    syncadding = 0;
    currsyncid = 0;
    totalLocalNodes = 0;
#endif

    pendingcs = NULL;
    pendingsc = NULL;

    xferpaused[PUT] = false;
    xferpaused[GET] = false;
    putmbpscap = 0;
    overquotauntil = 0;
    looprequested = false;

#ifdef ENABLE_CHAT
    fetchingkeys = false;
    signkey = NULL;
    chatkey = NULL;
#endif

    init();

    f->client = this;
    transferlist.client = this;

    if ((app = a))
    {
        a->client = this;
    }

    waiter = w;
    httpio = h;
    fsaccess = f;
    dbaccess = d;

    if ((gfx = g))
    {
        g->client = this;
    }

    slotit = tslots.end();

    userid = 0;

    connections[PUT] = 3;
    connections[GET] = 4;

    int i;

    // initialize random client application instance ID (for detecting own
    // actions in server-client stream)
    for (i = sizeof sessionid; i--; )
    {
        sessionid[i] = 'a' + PrnGen::genuint32(26);
    }

    // initialize random API request sequence ID (server API is idempotent)
    for (i = sizeof reqid; i--; )
    {
        reqid[i] = 'a' + PrnGen::genuint32(26);
    }

    nextuh = 0;  
    reqtag = 0;

    badhostcs = NULL;

    scsn[sizeof scsn - 1] = 0;
    cachedscsn = UNDEF;

    snprintf(appkey, sizeof appkey, "&ak=%s", k);

    // initialize useragent
    useragent = u;

    useragent.append(" (");
    fsaccess->osversion(&useragent);

    useragent.append(") MegaClient/" TOSTRING(MEGA_MAJOR_VERSION)
                     "." TOSTRING(MEGA_MINOR_VERSION)
                     "." TOSTRING(MEGA_MICRO_VERSION));

    LOG_debug << "User-Agent: " << useragent;
    h->setuseragent(&useragent);
    h->setmaxdownloadspeed(0);
    h->setmaxuploadspeed(0);
}

MegaClient::~MegaClient()
{
    locallogout();

    delete pendingcs;
    delete pendingsc;
    delete badhostcs;
    delete workinglockcs;
    delete sctable;
    delete tctable;
    delete dbaccess;
    for (handlepcr_map::iterator it = pcrindex.begin(); it != pcrindex.end(); it++)
    {
        delete it->second;
    }
}

// nonblocking state machine executing all operations currently in progress
void MegaClient::exec()
{
    WAIT_CLASS::bumpds();

    if (overquotauntil && overquotauntil < Waiter::ds)
    {
        overquotauntil = 0;
    }

    if (httpio->inetisback())
    {
        LOG_info << "Internet connectivity returned - resetting all backoff timers";
        abortbackoff(overquotauntil <= Waiter::ds);
    }

    if (EVER(httpio->lastdata) && Waiter::ds >= httpio->lastdata + HttpIO::NETWORKTIMEOUT
            && !pendingcs)
    {
        LOG_debug << "Network timeout. Reconnecting";
        disconnect();
    }
    else if (EVER(disconnecttimestamp))
    {
        if (disconnecttimestamp <= Waiter::ds)
        {
            int creqtag = reqtag;
            reqtag = 0;
            sendevent(99424, "Timeout (server idle)");
            reqtag = creqtag;

            disconnect();
        }
    }
    else if (pendingcs && EVER(pendingcs->lastdata) && !requestLock && !fetchingnodes
            &&  Waiter::ds >= pendingcs->lastdata + HttpIO::REQUESTTIMEOUT)
    {
        LOG_debug << "Request timeout. Triggering a lock request";
        requestLock = true;
    }

    // successful network operation with a failed transfer chunk: increment error count
    // and continue transfers
    if (httpio->success && chunkfailed)
    {
        chunkfailed = false;

        for (transferslot_list::iterator it = tslots.begin(); it != tslots.end(); it++)
        {
            if ((*it)->failure)
            {
                (*it)->errorcount++;
                (*it)->failure = false;
                (*it)->lastdata = Waiter::ds;
                LOG_warn << "Transfer error count raised: " << (*it)->errorcount;
            }
        }
    }

    bool first = true;
    do
    {
        if (!first)
        {
            WAIT_CLASS::bumpds();
        }
        first = false;

        looprequested = false;

        // file attribute puts (handled sequentially as a FIFO)
        if (activefa.size())
        {
            putfa_list::iterator curfa = activefa.begin();
            while (curfa != activefa.end())
            {
                HttpReqCommandPutFA* fa = *curfa;

                switch (fa->status)
                {
                    case REQ_SUCCESS:
                        if (fa->in.size() == sizeof(handle))
                        {
                            LOG_debug << "File attribute uploaded OK - " << fa->th;

                            // successfully wrote file attribute - store handle &
                            // remove from list
                            handle fah = MemAccess::get<handle>(fa->in.data());

                            Node* n;
                            handle h;
                            handlepair_set::iterator it;

                            // do we have a valid upload handle?
                            h = fa->th;

                            it = uhnh.lower_bound(pair<handle, handle>(h, 0));

                            if (it != uhnh.end() && it->first == h)
                            {
                                h = it->second;
                            }

                            // are we updating a live node? issue command directly.
                            // otherwise, queue for processing upon upload
                            // completion.
                            if ((n = nodebyhandle(h)) || (n = nodebyhandle(fa->th)))
                            {
                                LOG_debug << "Attaching file attribute";
                                reqs.add(new CommandAttachFA(n->nodehandle, fa->type, fah, fa->tag));
                            }
                            else
                            {
                                pendingfa[pair<handle, fatype>(fa->th, fa->type)] = pair<handle, int>(fah, fa->tag);
                                LOG_debug << "Queueing pending file attribute. Total: " << pendingfa.size();
                                checkfacompletion(fa->th);
                            }
                        }
                        else
                        {
                            LOG_warn << "Error attaching attribute";

                            // check if the failed attribute belongs to an active upload
                            for (transfer_map::iterator it = transfers[PUT].begin(); it != transfers[PUT].end(); it++)
                            {
                                Transfer *transfer = it->second;
                                if (transfer->uploadhandle == fa->th)
                                {
                                    // reduce the number of required attributes to let the upload continue
                                    transfer->minfa--;
                                    checkfacompletion(fa->th);
                                    int creqtag = reqtag;
                                    reqtag = 0;
                                    sendevent(99407,"Attribute attach failed during active upload");
                                    reqtag = creqtag;
                                    break;
                                }
                            }
                        }

                        delete fa;
                        curfa = activefa.erase(curfa);
                        LOG_debug << "Remaining file attributes: " << activefa.size() << " active, " << queuedfa.size() << " queued";
                        btpfa.reset();
                        break;

                    case REQ_FAILURE:
                        // repeat request with exponential backoff
                        LOG_warn << "Error setting file attribute";
                        curfa = activefa.erase(curfa);
                        fa->status = REQ_READY;
                        queuedfa.push_back(fa);
                        btpfa.backoff();
                        break;

                    default:
                        curfa++;
                }
            }
        }

        if (btpfa.armed())
        {
            while (queuedfa.size() && activefa.size() < MAXPUTFA)
            {
                // dispatch most recent file attribute put
                putfa_list::iterator curfa = queuedfa.begin();
                HttpReqCommandPutFA* fa = *curfa;
                queuedfa.erase(curfa);
                activefa.push_back(fa);

                LOG_debug << "Adding file attribute to the request queue";
                fa->status = REQ_INFLIGHT;
                reqs.add(fa);
            }
        }

        if (fafcs.size())
        {
            // file attribute fetching (handled in parallel on a per-cluster basis)
            // cluster channels are never purged
            fafc_map::iterator cit;
            FileAttributeFetchChannel* fc;

            for (cit = fafcs.begin(); cit != fafcs.end(); cit++)
            {
                fc = cit->second;

                // is this request currently in flight?
                switch (fc->req.status)
                {
                    case REQ_SUCCESS:
                        fc->parse(this, cit->first, true);

                        // notify app in case some attributes were not returned, then redispatch
                        fc->failed(this);
                        fc->req.disconnect();
                        fc->req.status = REQ_PREPARED;
                        fc->timeout.reset();
                        fc->bt.reset();
                        break;

                    case REQ_INFLIGHT:
                        if (!fc->req.httpio)
                        {
                            break;
                        }

                        if (fc->inbytes != fc->req.in.size())
                        {
                            httpio->lock();
                            fc->parse(this, cit->first, false);
                            httpio->unlock();

                            fc->timeout.backoff(100);

                            fc->inbytes = fc->req.in.size();
                        }

                        if (!fc->timeout.armed()) break;

                        LOG_warn << "Timeout getting file attr";
                        // timeout! fall through...
                    case REQ_FAILURE:
                        LOG_warn << "Error getting file attr";
                        fc->failed(this);
                        fc->timeout.reset();
                        fc->bt.backoff();
                        fc->urltime = 0;
                        fc->req.disconnect();
                        fc->req.status = REQ_PREPARED;
                    default:
                        ;
                }

                if (fc->req.status != REQ_INFLIGHT && fc->bt.armed() && (fc->fafs[1].size() || fc->fafs[0].size()))
                {
                    fc->req.in.clear();

                    if (Waiter::ds - fc->urltime > 600)
                    {
                        // fetches pending for this unconnected channel - dispatch fresh connection
                        LOG_debug << "Getting fresh download URL";
                        fc->timeout.reset();
                        reqs.add(new CommandGetFA(this, cit->first, fc->fahref, httpio->chunkedok));
                        fc->req.status = REQ_INFLIGHT;
                    }
                    else
                    {
                        // redispatch cached URL if not older than one minute
                        LOG_debug << "Using cached download URL";
                        fc->dispatch(this);
                    }
                }
            }
        }

        // handle API client-server requests
        for (;;)
        {
            // do we have an API request outstanding?
            if (pendingcs)
            {
                switch (pendingcs->status)
                {
                    case REQ_READY:
                        break;

                    case REQ_INFLIGHT:
                        if (pendingcs->contentlength > 0)
                        {
                            if (pendingcs->bufpos > pendingcs->notifiedbufpos)
                            {
                                abortlockrequest();
                                app->request_response_progress(pendingcs->bufpos, pendingcs->contentlength);
                                pendingcs->notifiedbufpos = pendingcs->bufpos;
                            }
                        }
                        break;

                    case REQ_SUCCESS:
                        abortlockrequest();
                        app->request_response_progress(pendingcs->bufpos, -1);

                        if (pendingcs->in != "-3" && pendingcs->in != "-4")
                        {
                            if (*pendingcs->in.c_str() == '[')
                            {
                                if (csretrying)
                                {
                                    app->notify_retry(0);
                                    csretrying = false;
                                }

                                // request succeeded, process result array
                                json.begin(pendingcs->in.c_str());
                                reqs.procresult(this);

                                WAIT_CLASS::bumpds();

                                delete pendingcs;
                                pendingcs = NULL;

                                // increment unique request ID
                                for (int i = sizeof reqid; i--; )
                                {
                                    if (reqid[i]++ < 'z')
                                    {
                                        break;
                                    }
                                    else
                                    {
                                        reqid[i] = 'a';
                                    }
                                }
                            }
                            else
                            {
                                // request failed
                                error e = (error)atoi(pendingcs->in.c_str());

                                if (!e)
                                {
                                    e = API_EINTERNAL;
                                }

                                app->request_error(e);
                                delete pendingcs;
                                pendingcs = NULL;
                                break;
                            }

                            btcs.reset();
                            break;
                        }

                    // fall through
                    case REQ_FAILURE:
                        abortlockrequest();
                        if (pendingcs->sslcheckfailed)
                        {
                            sslfakeissuer = pendingcs->sslfakeissuer;
                            app->request_error(API_ESSL);
                            sslfakeissuer.clear();

                            if (!retryessl)
                            {
                                delete pendingcs;
                                pendingcs = NULL;
                                break;
                            }
                        }

                        // failure, repeat with capped exponential backoff
                        app->request_response_progress(pendingcs->bufpos, -1);

                        delete pendingcs;
                        pendingcs = NULL;

                        btcs.backoff();
                        app->notify_retry(btcs.retryin());
                        csretrying = true;

                    default:
                        ;
                }

                if (pendingcs)
                {
                    break;
                }
            }

            if (btcs.armed())
            {
                if (btcs.nextset())
                {
                    reqs.nextRequest();
                }

                if (reqs.cmdspending())
                {
                    pendingcs = new HttpReq();
                    pendingcs->protect = true;

                    reqs.get(pendingcs->out);

                    pendingcs->posturl = APIURL;

                    pendingcs->posturl.append("cs?id=");
                    pendingcs->posturl.append(reqid, sizeof reqid);
                    pendingcs->posturl.append(auth);
                    pendingcs->posturl.append(appkey);

                    pendingcs->type = REQ_JSON;

                    pendingcs->post(this);

                    reqs.nextRequest();
                    continue;
                }
                else
                {
                    btcs.reset();
                }
            }
            break;
        }

        // handle API server-client requests
        if (!jsonsc.pos && pendingsc)
        {
            if (scnotifyurl.size())
            {
                // pendingsc is a scnotifyurl connection
                if (pendingsc->status == REQ_SUCCESS || pendingsc->status == REQ_FAILURE)
                {
                    delete pendingsc;
                    pendingsc = NULL;

                    scnotifyurl.clear();
                }
            }
            else
            {
                // pendingsc is a server-client API request
                switch (pendingsc->status)
                {
                    case REQ_SUCCESS:
                        if (*pendingsc->in.c_str() == '{')
                        {
                            jsonsc.begin(pendingsc->in.c_str());
                            jsonsc.enterobject();
                            break;
                        }
                        else
                        {
                            error e = (error)atoi(pendingsc->in.c_str());
                            if (e == API_ESID)
                            {
                                app->request_error(API_ESID);
                                *scsn = 0;
                            }
                            else if (e == API_ETOOMANY)
                            {
                                LOG_warn << "Too many pending updates - reloading local state";
                                int creqtag = reqtag;
                                reqtag = 0;
                                fetchingnodes = false;
                                fetchnodes(true);
                                reqtag = creqtag;
                            }
                        }
                        // fall through
                    case REQ_FAILURE:
                        if (pendingsc && pendingsc->sslcheckfailed)
                        {
                            sslfakeissuer = pendingsc->sslfakeissuer;
                            app->request_error(API_ESSL);
                            sslfakeissuer.clear();

                            if (!retryessl)
                            {
                                *scsn = 0;
                            }
                        }

                        // failure, repeat with capped exponential backoff
                        delete pendingsc;
                        pendingsc = NULL;

                        btsc.backoff();

                    default:
                        ;
                }
            }
        }

#ifdef ENABLE_SYNC
        if (syncactivity)
        {
            syncops = true;
        }
        syncactivity = false;

        // do not process the SC result until all preconfigured syncs are up and running
        // except if SC packets are required to complete a fetchnodes
        if (!scpaused && jsonsc.pos && (syncsup || !statecurrent) && !syncdownrequired && !syncdownretry)
#else
        if (!scpaused && jsonsc.pos)
#endif
        {
            // FIXME: reload in case of bad JSON
            if (procsc())
            {
                // completed - initiate next SC request
                delete pendingsc;
                pendingsc = NULL;

                btsc.reset();
            }
#ifdef ENABLE_SYNC
            else
            {
                // remote changes require immediate attention of syncdown()
                syncdownrequired = true;
                syncactivity = true;
            }
#endif
        }

        if (!pendingsc && *scsn && btsc.armed())
        {
            pendingsc = new HttpReq();

            if (scnotifyurl.size())
            {
                pendingsc->posturl = scnotifyurl;
            }
            else
            {
                pendingsc->protect = true;
                pendingsc->posturl = APIURL;
                pendingsc->posturl.append("sc?sn=");
                pendingsc->posturl.append(scsn);
                pendingsc->posturl.append(auth);

                if (usehttps)
                {
                    pendingsc->posturl.append("&ssl=1");
                }
            }

            pendingsc->type = REQ_JSON;
            pendingsc->post(this);

            jsonsc.pos = NULL;
        }

        if (badhostcs)
        {
            if (badhostcs->status == REQ_SUCCESS)
            {
                LOG_debug << "Successful badhost report";
                btbadhost.reset();
                delete badhostcs;
                badhostcs = NULL;
            }
            else if(badhostcs->status == REQ_FAILURE)
            {
                LOG_debug << "Failed badhost report. Retrying...";
                btbadhost.backoff();
                badhosts = badhostcs->outbuf;
                delete badhostcs;
                badhostcs = NULL;
            }
        }

        if (workinglockcs)
        {
            if (workinglockcs->status == REQ_SUCCESS)
            {
                LOG_debug << "Successful lock request";
                btworkinglock.reset();

                if (workinglockcs->in == "1")
                {
                    LOG_warn << "Timeout (server idle)";
                    disconnecttimestamp = Waiter::ds + HttpIO::CONNECTTIMEOUT;
                }
                else if (workinglockcs->in == "0")
                {
                    int creqtag = reqtag;
                    reqtag = 0;
                    sendevent(99425, "Timeout (server busy)");
                    reqtag = creqtag;

                    pendingcs->lastdata = Waiter::ds;
                }
                else
                {
                    LOG_err << "Error in lock request: " << workinglockcs->in;
                }

                delete workinglockcs;
                workinglockcs = NULL;
                requestLock = false;
            }
            else if (workinglockcs->status == REQ_FAILURE
                     || (workinglockcs->status == REQ_INFLIGHT && Waiter::ds >= workinglockcs->lastdata + HttpIO::REQUESTTIMEOUT))
            {
                LOG_warn << "Failed lock request. Retrying...";
                btworkinglock.backoff();
                delete workinglockcs;
                workinglockcs = NULL;
            }
        }

        // fill transfer slots from the queue
        dispatchmore(PUT);
        dispatchmore(GET);

        slotit = tslots.begin();

        // handle active unpaused transfers
        while (slotit != tslots.end())
        {
            transferslot_list::iterator it = slotit;

            slotit++;

            if (!xferpaused[(*it)->transfer->type] && (!(*it)->retrying || (*it)->retrybt.armed()))
            {
                (*it)->doio(this);
            }
        }

#ifdef ENABLE_SYNC
        // verify filesystem fingerprints, disable deviating syncs
        // (this covers mountovers, some device removals and some failures)
        sync_list::iterator it;
        for (it = syncs.begin(); it != syncs.end(); it++)
        {
            if ((*it)->fsfp)
            {
                fsfp_t current = (*it)->dirnotify->fsfingerprint();
                if ((*it)->fsfp != current)
                {
                    LOG_err << "Local fingerprint mismatch. Previous: " << (*it)->fsfp
                            << "  Current: " << current;
                    (*it)->errorcode = API_EFAILED;
                    (*it)->changestate(SYNC_FAILED);
                }
            }
        }

        if (!syncsup)
        {
            // set syncsup if there are no initializing syncs
            // this will allow incoming server-client commands to trigger the filesystem
            // actions that have occurred while the sync app was not running
            for (it = syncs.begin(); it != syncs.end(); it++)
            {
                if ((*it)->state == SYNC_INITIALSCAN)
                {
                    break;
                }
            }

            if (it == syncs.end())
            {
                syncsup = true;
                syncactivity = true;
            }
        }

        // process active syncs
        // sync timer: full rescan in case of filesystem notification failures
        if (syncscanfailed && syncscanbt.armed())
        {
            syncscanfailed = false;
            syncops = true;
        }

        // sync timer: file change upload delay timeouts (Nagle algorithm)
        if (syncnagleretry && syncnaglebt.armed())
        {
            syncnagleretry = false;
            syncops = true;
        }

        // sync timer: read lock retry
        if (syncfslockretry && syncfslockretrybt.armed())
        {
            syncfslockretrybt.backoff(1);
        }

        // halt all syncing while the local filesystem is pending a lock-blocked operation
        // or while we are fetching nodes
        // FIXME: indicate by callback
        if (!syncdownretry && !syncadding && statecurrent && !syncdownrequired)
        {
            // process active syncs, stop doing so while transient local fs ops are pending
            if (syncs.size() || syncactivity)
            {
                unsigned totalpending = 0;
                dstime nds = NEVER;

                for (int q = syncfslockretry ? DirNotify::RETRY : DirNotify::DIREVENTS; q >= DirNotify::DIREVENTS; q--)
                {
                    if (!syncfsopsfailed)
                    {
                        syncfslockretry = false;

                        // not retrying local operations: process pending notifyqs
                        for (it = syncs.begin(); it != syncs.end(); )
                        {
                            Sync* sync = *it++;

                            if (sync->state == SYNC_CANCELED || sync->state == SYNC_FAILED)
                            {
                                delete sync;
                                continue;
                            }
                            else if (sync->state == SYNC_ACTIVE || sync->state == SYNC_INITIALSCAN)
                            {
                                // process items from the notifyq until depleted
                                if (sync->dirnotify->notifyq[q].size())
                                {
                                    dstime dsretry;

                                    syncops = true;

                                    if ((dsretry = sync->procscanq(q)))
                                    {
                                        // we resume processing after dsretry has elapsed
                                        // (to avoid open-after-creation races with e.g. MS Office)
                                        if (EVER(dsretry))
                                        {
                                            syncnaglebt.backoff(dsretry + 1);
                                            syncnagleretry = true;
                                        }
                                        else
                                        {
                                            syncactivity = true;
                                        }

                                        if (syncadding)
                                        {
                                            syncfslockretry = true;
                                            break;
                                        }
                                    }
                                    else
                                    {
                                        LOG_debug << "Pending MEGA nodes: " << synccreate.size();
                                        if (!syncadding)
                                        {
                                            syncup(&sync->localroot, &nds);
                                            sync->cachenodes();
                                        }

                                        // we interrupt processing the notifyq if the completion
                                        // of a node creation is required to continue
                                        syncfslockretry = true;
                                        break;
                                    }
                                }

                                if (sync->state == SYNC_INITIALSCAN && q == DirNotify::DIREVENTS && !sync->dirnotify->notifyq[q].size())
                                {
                                    sync->changestate(SYNC_ACTIVE);

                                    // scan for items that were deleted while the sync was stopped
                                    // FIXME: defer this until RETRY queue is processed
                                    sync->scanseqno++;
                                    sync->deletemissing(&sync->localroot);
                                }

                                if (!syncfslockretry && sync->dirnotify->notifyq[DirNotify::RETRY].size())
                                {
                                    syncfslockretrybt.backoff(1);
                                    syncfslockretry = true;
                                }

                                if (q == DirNotify::DIREVENTS)
                                {
                                    totalpending += sync->dirnotify->notifyq[DirNotify::DIREVENTS].size();
                                }
                            }

                            if (sync->state == SYNC_ACTIVE)
                            {
                                sync->cachenodes();
                            }
                        }

                        if (syncadding)
                        {
                            break;
                        }
                    }
                }

                if (syncadding)
                {
                    // do not continue processing syncs while adding nodes
                    // just go to evaluate the main do-while loop
                    notifypurge();
                    continue;
                }

                // delete files that were overwritten by folders in checkpath()
                execsyncdeletions();  

                if (synccreate.size())
                {
                    syncupdate();
                }

                // set retry interval for locked filesystem items once all
                // pending items were processed
                if (syncfslockretry)
                {
                    syncfslockretrybt.backoff(2);
                }

                // notify the app of the length of the pending scan queue
                if (totalpending < 4)
                {
                    if (syncscanstate)
                    {
                        app->syncupdate_scanning(false);
                        syncscanstate = false;
                    }
                }
                else if (totalpending > 10)
                {
                    if (!syncscanstate)
                    {
                        app->syncupdate_scanning(true);
                        syncscanstate = true;
                    }
                }

                bool success = true;
                string localpath;

                notifypurge();

                if (syncadded)
                {
                    syncadded = false;
                    syncops = true;
                }

                if (!syncadding && (syncactivity || syncops))
                {
                    for (it = syncs.begin(); it != syncs.end(); it++)
                    {
                        // make sure that the remote synced folder still exists
                        if (!(*it)->localroot.node)
                        {
                            LOG_err << "The remote root node doesn't exist";
                            (*it)->errorcode = API_ENOENT;
                            (*it)->changestate(SYNC_FAILED);
                        }
                        else
                        {
                            localpath = (*it)->localroot.localname;

                            if ((*it)->state == SYNC_ACTIVE && !syncscanstate)
                            {
                                if (!syncdown(&(*it)->localroot, &localpath, true))
                                {
                                    // a local filesystem item was locked - schedule periodic retry
                                    // and force a full rescan afterwards as the local item may
                                    // be subject to changes that are notified with obsolete paths
                                    success = false;
                                    (*it)->dirnotify->error = true;
                                }

                                (*it)->cachenodes();                            
                            }
                        }
                    }

                    // notify the app if a lock is being retried
                    if (success)
                    {
                        syncdownretry = false;

                        if (syncfsopsfailed)
                        {
                            syncfsopsfailed = false;
                            blockedfile.clear();
                            app->syncupdate_local_lockretry(false);
                        }
                    }
                    else
                    {
                        if (!syncfsopsfailed)
                        {
                            syncfsopsfailed = true;
                            app->syncupdate_local_lockretry(true);
                        }

                        syncdownretry = true;
                        syncdownbt.backoff(50);
                    }

                    // perform aggregate ops that require all scanqs to be fully processed
                    for (it = syncs.begin(); it != syncs.end(); it++)
                    {
                        if ((*it)->dirnotify->notifyq[DirNotify::DIREVENTS].size()
                          || (*it)->dirnotify->notifyq[DirNotify::RETRY].size())
                        {
                            if (!syncnagleretry)
                            {
                                syncactivity = true;
                            }

                            break;
                        }
                    }

                    if (it == syncs.end())
                    {
                        // execution of notified deletions - these are held in localsyncnotseen and
                        // kept pending until all creations (that might reference them for the purpose of
                        // copying) have completed and all notification queues have run empty (to ensure
                        // that moves are not executed as deletions+additions.
                        if (localsyncnotseen.size() && !synccreate.size())
                        {
                            // ... execute all pending deletions
                            while (localsyncnotseen.size())
                            {
                                delete *localsyncnotseen.begin();
                            }
                        }

                        // process filesystem notifications for active syncs unless we
                        // are retrying local fs writes
                        if (!syncfsopsfailed)
                        {
                            LOG_verbose << "syncops: " << syncactivity << syncnagleretry
                                        << syncadded << syncfslockretry << synccreate.size();
                            syncops = false;

                            // FIXME: only syncup for subtrees that were actually
                            // updated to reduce CPU load
                            for (it = syncs.begin(); it != syncs.end(); it++)
                            {
                                if (((*it)->state == SYNC_ACTIVE || (*it)->state == SYNC_INITIALSCAN)
                                 && !(*it)->dirnotify->notifyq[DirNotify::DIREVENTS].size()
                                 && !(*it)->dirnotify->notifyq[DirNotify::RETRY].size()
                                 && !syncadding)
                                {
                                    syncup(&(*it)->localroot, &nds);
                                    (*it)->cachenodes();
                                }
                            }

                            if (EVER(nds))
                            {
                                syncnaglebt.backoff(nds - Waiter::ds);
                                syncnagleretry = true;
                            }

                            // delete files that were overwritten by folders in syncup()
                            execsyncdeletions();  

                            if (synccreate.size())
                            {
                                syncupdate();
                            }

                            unsigned totalnodes = 0;

                            // we have no sync-related operations pending - trigger processing if at least one
                            // filesystem item is notified or initiate a full rescan if there has been
                            // an event notification failure (or event notification is unavailable)
                            for (it = syncs.begin(); it != syncs.end(); it++)
                            {
                                Sync* sync = *it;

                                totalnodes += sync->localnodes[FILENODE] + sync->localnodes[FOLDERNODE];

                                if (sync->state == SYNC_ACTIVE || sync->state == SYNC_INITIALSCAN)
                                {
                                    if (sync->dirnotify->notifyq[DirNotify::DIREVENTS].size()
                                     || sync->dirnotify->notifyq[DirNotify::RETRY].size())
                                    {
                                        break;
                                    }
                                    else
                                    {
                                        if (sync->fullscan)
                                        {
                                            // recursively delete all LocalNodes that were deleted (not moved or renamed!)
                                            sync->deletemissing(&sync->localroot);
                                            sync->cachenodes();
                                        }

                                        // if the directory events notification subsystem is permanently unavailable or
                                        // has signaled a temporary error, initiate a full rescan
                                        if (sync->state == SYNC_ACTIVE)
                                        {
                                            sync->fullscan = false;

                                            if (sync->dirnotify->failed || fsaccess->notifyfailed || sync->dirnotify->error || fsaccess->notifyerr)
                                            {
                                                LOG_warn << "Sync scan failed";
                                                syncscanfailed = true;

                                                sync->scan(&sync->localroot.localname, NULL);
                                                sync->dirnotify->error = false;
                                                fsaccess->notifyerr = false;

                                                sync->fullscan = true;
                                                sync->scanseqno++;

                                                syncscanbt.backoff(10 + totalnodes / 128);
                                            }
                                        }
                                    }
                                }
                            }

                            // clear pending global notification error flag if all syncs were marked
                            // to be rescanned
                            if (fsaccess->notifyerr && it == syncs.end())
                            {
                                fsaccess->notifyerr = false;
                            }

                            // limit rescan rate (interval depends on total tree size)
                            if (syncscanfailed)
                            {
                                syncscanbt.backoff(10 + totalnodes / 128);
                            }

                            execsyncdeletions();  
                        }
                    }
                }
            }
        }
        else
        {
            // sync timer: retry syncdown() ops in case of local filesystem lock clashes
            if (syncdownretry && syncdownbt.armed())
            {
                syncdownretry = false;
                syncdownrequired = true;
            }

            if (syncdownrequired)
            {
                LOG_verbose << "Running syncdown";
                syncdownrequired = false;

                bool success = true;
                for (it = syncs.begin(); it != syncs.end(); it++)
                {
                    // make sure that the remote synced folder still exists
                    if (!(*it)->localroot.node)
                    {
                        LOG_err << "The remote root node doesn't exist";
                        (*it)->errorcode = API_ENOENT;
                        (*it)->changestate(SYNC_FAILED);
                    }
                    else
                    {
                        string localpath = (*it)->localroot.localname;
                        if ((*it)->state == SYNC_ACTIVE || (*it)->state == SYNC_INITIALSCAN)
                        {
                            if (!syncdown(&(*it)->localroot, &localpath, true))
                            {
                                // a local filesystem item was locked - schedule periodic retry
                                // and force a full rescan afterwards as the local item may
                                // be subject to changes that are notified with obsolete paths
                                success = false;
                                (*it)->dirnotify->error = true;
                            }

                            (*it)->cachenodes();
                        }
                    }
                }

                // notify the app if a lock is being retried
                if (success)
                {
                    syncdownretry = false;
                    syncactivity = true;

                    if (syncfsopsfailed)
                    {
                        syncfsopsfailed = false;
                        blockedfile.clear();
                        app->syncupdate_local_lockretry(false);
                    }
                }
                else
                {
                    if (!syncfsopsfailed)
                    {
                        syncfsopsfailed = true;
                        app->syncupdate_local_lockretry(true);
                    }

                    syncdownretry = true;
                    syncdownbt.backoff(50);
                }
            }
        }
#endif

        notifypurge();

        if (!badhostcs && badhosts.size() && btbadhost.armed())
        {
            // report hosts affected by failed requests
            LOG_debug << "Sending badhost report: " << badhosts;
            badhostcs = new HttpReq();
            badhostcs->posturl = APIURL;
            badhostcs->posturl.append("pf?h");
            badhostcs->outbuf = badhosts;
            badhostcs->type = REQ_JSON;
            badhostcs->post(this);
            badhosts.clear();
        }

        if (!workinglockcs && requestLock && btworkinglock.armed())
        {
            LOG_debug << "Sending lock request";
            workinglockcs = new HttpReq();
            workinglockcs->posturl = APIURL;
            workinglockcs->posturl.append("cs?");
            workinglockcs->posturl.append(auth);
            workinglockcs->posturl.append("&wlt=1");
            workinglockcs->type = REQ_JSON;
            workinglockcs->post(this);
        }

        httpio->updatedownloadspeed();
        httpio->updateuploadspeed();
    } while (httpio->doio() || execdirectreads() || (!pendingcs && reqs.cmdspending() && btcs.armed()) || looprequested);
}

// get next event time from all subsystems, then invoke the waiter if needed
// returns true if an engine-relevant event has occurred, false otherwise
int MegaClient::wait()
{
    int x = preparewait();
    if (x)
    {
        return x;
    }
    return dowait();
}

int MegaClient::preparewait()
{
    dstime nds;

    // get current dstime and clear wait events
    WAIT_CLASS::bumpds();

#ifdef ENABLE_SYNC
    // sync directory scans in progress or still processing sc packet without having
    // encountered a locally locked item? don't wait.
    if (syncactivity || syncdownrequired || (jsonsc.pos && !syncdownretry && (syncsup || !statecurrent)))
    {
        nds = Waiter::ds;
    }
    else
#endif
    {
        // next retry of a failed transfer
        nds = NEVER;

        if (httpio->success && chunkfailed)
        {
            // there is a pending transfer retry, don't wait
            nds = Waiter::ds;
        }

        nexttransferretry(PUT, &nds);
        nexttransferretry(GET, &nds);

        // retry transferslots
        for (transferslot_list::iterator it = tslots.begin(); it != tslots.end(); it++)
        {
            if (!(*it)->retrybt.armed())
            {
                (*it)->retrybt.update(&nds);
            }
        }

        // retry failed client-server requests
        if (!pendingcs)
        {
            btcs.update(&nds);
        }

        // retry failed server-client requests
        if (!pendingsc && *scsn)
        {
            btsc.update(&nds);
        }

        // retry failed badhost requests
        if (!badhostcs && badhosts.size())
        {
            btbadhost.update(&nds);
        }

        if (!workinglockcs && requestLock)
        {
            btworkinglock.update(&nds);
        }

        // retry failed file attribute puts
        if (activefa.size() < MAXPUTFA)
        {
            btpfa.update(&nds);
        }

        // retry failed file attribute gets
        for (fafc_map::iterator cit = fafcs.begin(); cit != fafcs.end(); cit++)
        {
            if (cit->second->req.status == REQ_INFLIGHT)
            {
                cit->second->timeout.update(&nds);
            }
            else if (cit->second->fafs[1].size() || cit->second->fafs[0].size())
            {
                cit->second->bt.update(&nds);
            }
        }

        // next pending pread event
        if (!dsdrns.empty())
        {
            if (dsdrns.begin()->first < nds)
            {
                if (dsdrns.begin()->first <= Waiter::ds)
                {
                    nds = Waiter::ds;
                }
                else
                {
                    nds = dsdrns.begin()->first;
                }
            }
        }

#ifdef ENABLE_SYNC
        // sync rescan
        if (syncscanfailed)
        {
            syncscanbt.update(&nds);
        }

        // retrying of transient failed read ops
        if (syncfslockretry && !syncdownretry && !syncadding
                && statecurrent && !syncdownrequired && !syncfsopsfailed)
        {
            syncfslockretrybt.update(&nds);
        }

        // retrying of transiently failed syncdown() updates
        if (syncdownretry)
        {
            syncdownbt.update(&nds);
        }

        // triggering of Nagle-delayed sync PUTs
        if (syncnagleretry)
        {
            syncnaglebt.update(&nds);
        }
#endif

        // detect stuck network
        if (EVER(httpio->lastdata) && !pendingcs)
        {
            dstime timeout = httpio->lastdata + HttpIO::NETWORKTIMEOUT;

            if (timeout > Waiter::ds && timeout < nds)
            {
                nds = timeout;
            }
            else if (timeout <= Waiter::ds)
            {
                nds = 0;
            }
        }

        if (pendingcs && EVER(pendingcs->lastdata))
        {
            if (EVER(disconnecttimestamp))
            {
                if (disconnecttimestamp > Waiter::ds && disconnecttimestamp < nds)
                {
                    nds = disconnecttimestamp;
                }
                else if (disconnecttimestamp <= Waiter::ds)
                {
                    nds = 0;
                }
            }
            else if (!requestLock && !fetchingnodes)
            {
                dstime timeout = pendingcs->lastdata + HttpIO::REQUESTTIMEOUT;
                if (timeout > Waiter::ds && timeout < nds)
                {
                    nds = timeout;
                }
                else if (timeout <= Waiter::ds)
                {
                    nds = 0;
                }
            }
            else if (workinglockcs && EVER(workinglockcs->lastdata)
                     && workinglockcs->status == REQ_INFLIGHT)
            {
                dstime timeout = workinglockcs->lastdata + HttpIO::REQUESTTIMEOUT;
                if (timeout > Waiter::ds && timeout < nds)
                {
                    nds = timeout;
                }
                else if (timeout <= Waiter::ds)
                {
                    nds = 0;
                }
            }
        }
    }

    // immediate action required?
    if (!nds)
    {
        return Waiter::NEEDEXEC;
    }

    // nds is either MAX_INT (== no pending events) or > Waiter::ds
    if (EVER(nds))
    {
        nds -= Waiter::ds;
    }

    waiter->init(nds);

    // set subsystem wakeup criteria (WinWaiter assumes httpio to be set first!)
    waiter->wakeupby(httpio, Waiter::NEEDEXEC);
    waiter->wakeupby(fsaccess, Waiter::NEEDEXEC);

    return 0;
}

int MegaClient::dowait()
{
    int r = waiter->wait();

    // process results
    r |= httpio->checkevents(waiter);
    r |= fsaccess->checkevents(waiter);

    return r;
}

// reset all backoff timers and transfer retry counters
bool MegaClient::abortbackoff(bool includexfers)
{
    bool r = false;

    WAIT_CLASS::bumpds();

    if (includexfers)
    {
        overquotauntil = 0;
        for (int d = GET; d == GET || d == PUT; d += PUT - GET)
        {
            for (transfer_map::iterator it = transfers[d].begin(); it != transfers[d].end(); it++)
            {
                if (it->second->failcount)
                {
                    if (it->second->bt.arm())
                    {
                        r = true;
                    }
                }

                if (it->second->slot && it->second->slot->retrying)
                {
                    if (it->second->slot->retrybt.arm())
                    {
                        r = true;
                    }
                }
            }
        }

        for (handledrn_map::iterator it = hdrns.begin(); it != hdrns.end();)
        {
            (it++)->second->retry(API_OK);
        }
    }

    if (btcs.arm())
    {
        r = true;
    }

    if (btbadhost.arm())
    {
        r = true;
    }

    if (btworkinglock.arm())
    {
        r = true;
    }

    if (!pendingsc && btsc.arm())
    {
        r = true;
    }

    if (activefa.size() < MAXPUTFA && btpfa.arm())
    {
        r = true;
    }

    for (fafc_map::iterator it = fafcs.begin(); it != fafcs.end(); it++)
    {
        if (it->second->req.status != REQ_INFLIGHT && it->second->bt.arm())
        {
            r = true;
        }
    }

    return r;
}

// this will dispatch the next queued transfer unless one is already in
// progress and force isn't set
// returns true if dispatch occurred, false otherwise
bool MegaClient::dispatch(direction_t d)
{
    // do we have any transfer slots available?
    if (!slotavail())
    {
        LOG_verbose << "No slots available";
        return false;
    }

    // file attribute jam? halt uploads.
    if (d == PUT && queuedfa.size() > MAXQUEUEDFA)
    {
        LOG_warn << "Attribute queue full: " << queuedfa.size();
        return false;
    }

    Transfer *nexttransfer;
    TransferSlot *ts = NULL;

    for (;;)
    {
        nexttransfer = transferlist.nexttransfer(d);

        // no inactive transfers ready?
        if (!nexttransfer)
        {
            return false;
        }

        if (!nexttransfer->localfilename.size())
        {
            // this is a fresh transfer rather than the resumption of a partly
            // completed and deferred one
            if (d == PUT)
            {
                // generate fresh random encryption key/CTR IV for this file
                byte keyctriv[SymmCipher::KEYLENGTH + sizeof(int64_t)];
                PrnGen::genblock(keyctriv, sizeof keyctriv);
                nexttransfer->key.setkey(keyctriv);
                nexttransfer->ctriv = MemAccess::get<uint64_t>((const char*)keyctriv + SymmCipher::KEYLENGTH);
            }
            else
            {
                // set up keys for the decryption of this file (k == NULL => private node)
                Node* n;
                const byte* k = NULL;

                // locate suitable template file
                for (file_list::iterator it = nexttransfer->files.begin(); it != nexttransfer->files.end(); it++)
                {
                    if ((*it)->hprivate && !(*it)->hforeign)
                    {
                        // the size field must be valid right away for
                        // MegaClient::moretransfers()
                        if ((n = nodebyhandle((*it)->h)) && n->type == FILENODE)
                        {
                            k = (const byte*)n->nodekey.data();
                            nexttransfer->size = n->size;
                        }
                    }
                    else
                    {
                        k = (*it)->filekey;
                        nexttransfer->size = (*it)->size;
                    }

                    if (k)
                    {
                        nexttransfer->key.setkey(k, FILENODE);
                        nexttransfer->ctriv = MemAccess::get<int64_t>((const char*)k + SymmCipher::KEYLENGTH);
                        nexttransfer->metamac = MemAccess::get<int64_t>((const char*)k + SymmCipher::KEYLENGTH + sizeof(int64_t));

                        // FIXME: re-add support for partial transfers
                        break;
                    }
                }

                if (!k)
                {
                    return false;
                }
            }

            nexttransfer->localfilename.clear();

            // set file localnames (ultimate target) and one transfer-wide temp
            // localname
            for (file_list::iterator it = nexttransfer->files.begin();
                 !nexttransfer->localfilename.size() && it != nexttransfer->files.end(); it++)
            {
                (*it)->prepare();
            }

            // app-side transfer preparations (populate localname, create thumbnail...)
            app->transfer_prepare(nexttransfer);
        }

        // verify that a local path was given and start/resume transfer
        if (nexttransfer->localfilename.size())
        {
            // allocate transfer slot
            ts = new TransferSlot(nexttransfer);

            // try to open file (PUT transfers: open in nonblocking mode)
            if ((d == PUT)
              ? ts->fa->fopen(&nexttransfer->localfilename)
              : ts->fa->fopen(&nexttransfer->localfilename, false, true))
            {
                handle h = UNDEF;
                bool hprivate = true;
                const char *privauth = NULL;
                const char *pubauth = NULL;

                nexttransfer->pos = 0;
                nexttransfer->progresscompleted = 0;

                if (d == GET || nexttransfer->cachedtempurl.size())
                {
                    m_off_t p = 0;

                    // resume at the end of the last contiguous completed block
                    for (chunkmac_map::iterator it = nexttransfer->chunkmacs.begin();
                         it != nexttransfer->chunkmacs.end(); it++)
                    {
                        m_off_t chunkceil = ChunkedHash::chunkceil(it->first);
                        if (chunkceil > nexttransfer->size)
                        {
                            chunkceil = nexttransfer->size;
                        }

                        if (nexttransfer->pos == it->first && it->second.finished)
                        {
                            nexttransfer->pos = chunkceil;
                            nexttransfer->progresscompleted = chunkceil;
                        }
                        else if (it->second.finished)
                        {
                            m_off_t chunksize = chunkceil - ChunkedHash::chunkfloor(it->first);
                            nexttransfer->progresscompleted += chunksize;
                        }
                        else
                        {
                            nexttransfer->progresscompleted += it->second.offset;
                            p += it->second.offset;
                        }
                    }

                    if (nexttransfer->progresscompleted > nexttransfer->size)
                    {
                        LOG_err << "Invalid transfer progress!";
                        nexttransfer->pos = nexttransfer->size;
                        nexttransfer->progresscompleted = nexttransfer->size;
                    }

                    LOG_debug << "Resuming transfer at " << nexttransfer->pos
                              << " Completed: " << nexttransfer->progresscompleted
                              << " Partial: " << p;
                }
                else
                {
                    nexttransfer->chunkmacs.clear();
                }

                ts->progressreported = nexttransfer->progresscompleted;

                if (d == PUT)
                {
                    nexttransfer->size = ts->fa->size;

                    // create thumbnail/preview imagery, if applicable (FIXME: do not re-create upon restart)
                    if (gfx && nexttransfer->localfilename.size() && !nexttransfer->uploadhandle)
                    {
                        nexttransfer->uploadhandle = getuploadhandle();

                        if (gfx->isgfx(&nexttransfer->localfilename))
                        {
                            // we want all imagery to be safely tucked away before completing the upload, so we bump minfa
                            nexttransfer->minfa += gfx->gendimensionsputfa(ts->fa, &nexttransfer->localfilename, nexttransfer->uploadhandle, &nexttransfer->key, -1, false);
                        }
                    }
                }
                else
                {
                    for (file_list::iterator it = nexttransfer->files.begin();
                         it != nexttransfer->files.end(); it++)
                    {
                        if (!(*it)->hprivate || (*it)->hforeign || nodebyhandle((*it)->h))
                        {
                            h = (*it)->h;
                            hprivate = (*it)->hprivate;
                            privauth = (*it)->privauth.size() ? (*it)->privauth.c_str() : NULL;
                            pubauth = (*it)->pubauth.size() ? (*it)->pubauth.c_str() : NULL;
                            break;
                        }
                        else
                        {
                            LOG_err << "Unexpected node ownership";
                        }
                    }
                }

                // dispatch request for temporary source/target URL
                if (nexttransfer->cachedtempurl.size())
                {
                    app->transfer_prepare(nexttransfer);
                    ts->tempurl =  nexttransfer->cachedtempurl;
                    nexttransfer->cachedtempurl.clear();
                }
                else
                {
                    reqs.add((ts->pendingcmd = (d == PUT)
                          ? (Command*)new CommandPutFile(this, ts, putmbpscap)
                          : (Command*)new CommandGetFile(this, ts, NULL, h, hprivate, privauth, pubauth)));
                }

                LOG_debug << "Activating transfer";
                ts->slots_it = tslots.insert(tslots.begin(), ts);

                // notify the app about the starting transfer
                for (file_list::iterator it = nexttransfer->files.begin();
                     it != nexttransfer->files.end(); it++)
                {
                    (*it)->start();
                }
                app->transfer_update(nexttransfer);

                return true;
            }
            else
            {
                string utf8path;
                fsaccess->local2path(&nexttransfer->localfilename, &utf8path);
                if (d == GET)
                {
                    LOG_err << "Error dispatching transfer. Temporary file not writable: " << utf8path;
                    nexttransfer->failed(API_EWRITE);
                }
                else if (!ts->fa->retry)
                {
                    LOG_err << "Error dispatching transfer. Local file permanently unavailable: " << utf8path;
                    nexttransfer->failed(API_EREAD);
                }
                else
                {
                    LOG_warn << "Error dispatching transfer. Local file temporarily unavailable: " << utf8path;
                    nexttransfer->failed(API_EREAD);
                }
            }
        }
        else
        {
            LOG_err << "Error preparing transfer. No localfilename";
            nexttransfer->failed(API_EREAD);
        }
    }
}

// generate upload handle for this upload
// (after 65536 uploads, a node handle clash is possible, but far too unlikely
// to be of real-world concern)
handle MegaClient::getuploadhandle()
{
    byte* ptr = (byte*)(&nextuh + 1);

    while (!++*--ptr);

    return nextuh;
}

// do we have an upload that is still waiting for file attributes before being completed?
void MegaClient::checkfacompletion(handle th, Transfer* t)
{
    if (th)
    {
        bool delayedcompletion;
        handletransfer_map::iterator htit;

        if ((delayedcompletion = !t))
        {
            // abort if upload still running
            if ((htit = faputcompletion.find(th)) == faputcompletion.end())
            {
                LOG_debug << "Upload still running checking a file attribute - " << th;
                return;
            }

            t = htit->second;
        }

        int facount = 0;

        // do we have the pre-set threshold number of file attributes available? complete upload.
        for (fa_map::iterator it = pendingfa.lower_bound(pair<handle, fatype>(th, 0));
             it != pendingfa.end() && it->first.first == th; it++)
        {
            facount++;
        }

        if (facount < t->minfa)
        {
            LOG_debug << "Pending file attributes for upload - " << th <<  " : " << (t->minfa < facount);
            if (!delayedcompletion)
            {
                // we have insufficient file attributes available: remove transfer and put on hold
                t->faputcompletion_it = faputcompletion.insert(pair<handle, Transfer*>(th, t)).first;

                transfers[t->type].erase(t->transfers_it);
                t->transfers_it = transfers[t->type].end();

                delete t->slot;
                t->slot = NULL;

                LOG_debug << "Transfer put on hold. Total: " << faputcompletion.size();
            }

            return;
        }
    }
    else
    {
        LOG_warn << "NULL file attribute handle";
    }

    LOG_debug << "Transfer finished, sending callbacks - " << th;    
    t->state = TRANSFERSTATE_COMPLETED;
    t->completefiles();
    looprequested = true;
    app->transfer_complete(t);
    delete t;
}

// clear transfer queue
void MegaClient::freeq(direction_t d)
{
    for (transfer_map::iterator it = transfers[d].begin(); it != transfers[d].end(); )
    {
        delete it++->second;
    }
}

// determine next scheduled transfer retry
// FIXME: make this an ordered set and only check the first element instead of
// scanning the full map!
void MegaClient::nexttransferretry(direction_t d, dstime* dsmin)
{
    for (transfer_map::iterator it = transfers[d].begin(); it != transfers[d].end(); it++)
    {
        if ((!it->second->slot || !it->second->slot->fa)
         && it->second->bt.nextset())
        {
            it->second->bt.update(dsmin);
            if (it->second->bt.armed())
            {
                // fire the timer only once but keeping it armed
                it->second->bt.set(0);
                LOG_debug << "Disabling armed transfer backoff";
            }
        }
    }
}

// disconnect all HTTP connections (slows down operations, but is semantically neutral)
void MegaClient::disconnect()
{
    if (pendingcs)
    {
        app->request_response_progress(-1, -1);
        pendingcs->disconnect();
    }

    if (pendingsc)
    {
        pendingsc->disconnect();
    }

    abortlockrequest();

    for (transferslot_list::iterator it = tslots.begin(); it != tslots.end(); it++)
    {
        (*it)->disconnect();
    }

    for (handledrn_map::iterator it = hdrns.begin(); it != hdrns.end();)
    {
        (it++)->second->retry(API_OK);
    }

    for (putfa_list::iterator it = activefa.begin(); it != activefa.end(); it++)
    {
        (*it)->disconnect();
    }

    for (fafc_map::iterator it = fafcs.begin(); it != fafcs.end(); it++)
    {
        it->second->req.disconnect();
    }

    for (transferslot_list::iterator it = tslots.begin(); it != tslots.end(); it++)
    {
        (*it)->errorcount = 0;
    }

    httpio->lastdata = NEVER;
    httpio->disconnect();
}

void MegaClient::abortlockrequest()
{
    delete workinglockcs;
    workinglockcs = NULL;
    btworkinglock.reset();
    requestLock = false;
    disconnecttimestamp = NEVER;
}

void MegaClient::logout()
{
    if (loggedin() != FULLACCOUNT)
    {
        removecaches();
        locallogout();

        restag = reqtag;
        app->logout_result(API_OK);
        return;
    }

    reqs.add(new CommandLogout(this));
}

void MegaClient::locallogout()
{
    int i;

    delete sctable;
    sctable = NULL;

    me = UNDEF;
    publichandle = UNDEF;
    cachedscsn = UNDEF;

    freeq(GET);
    freeq(PUT);

    disconnect();
    closetc();

    purgenodesusersabortsc();

    reqs.clear();

    delete pendingcs;
    pendingcs = NULL;

    for (putfa_list::iterator it = queuedfa.begin(); it != queuedfa.end(); it++)
    {
        delete *it;
    }

    for (putfa_list::iterator it = activefa.begin(); it != activefa.end(); it++)
    {
        delete *it;
    }

    queuedfa.clear();
    activefa.clear();
    xferpaused[PUT] = false;
    xferpaused[GET] = false;
    putmbpscap = 0;
    fetchingnodes = false;
    overquotauntil = 0;
    scpaused = false;

    for (fafc_map::iterator cit = fafcs.begin(); cit != fafcs.end(); cit++)
    {
        for (i = 2; i--; )
        {
    	    for (faf_map::iterator it = cit->second->fafs[i].begin(); it != cit->second->fafs[i].end(); it++)
    	    {
                delete it->second;
    	    }
        }

        delete cit->second;
    }

    fafcs.clear();

    pendingfa.clear();

    // erase keys & session ID
#ifdef ENABLE_CHAT
    resetKeyring();
#endif

    key.setkey(SymmCipher::zeroiv);
    asymkey.resetkey();
    memset((char*)auth.c_str(), 0, auth.size());
    auth.clear();
    sessionkey.clear();
    sid.clear();

    init();

    if (dbaccess)
    {
        dbaccess->currentDbVersion = DbAccess::LEGACY_DB_VERSION;
    }

#ifdef ENABLE_SYNC
    syncadding = 0;
    totalLocalNodes = 0;
#endif

#ifdef ENABLE_CHAT
    fetchingkeys = false;
#endif
}

void MegaClient::removecaches()
{
    if (sctable)
    {
        sctable->remove();
    }

#ifdef ENABLE_SYNC
    for (sync_list::iterator it = syncs.begin(); it != syncs.end(); it++)
    {
        if((*it)->statecachetable)
        {
            (*it)->statecachetable->remove();
        }
    }
#endif

    disabletransferresumption();
}

const char *MegaClient::version()
{
    return TOSTRING(MEGA_MAJOR_VERSION)
            "." TOSTRING(MEGA_MINOR_VERSION)
            "." TOSTRING(MEGA_MICRO_VERSION);
}

// process server-client request
bool MegaClient::procsc()
{
    nameid name;

#ifdef ENABLE_SYNC
    char test[] = "},{\"a\":\"t\",\"i\":\"";
    char test2[32] = "\",\"t\":{\"f\":[{\"h\":\"";
    bool stop = false;
#endif
    Node* dn = NULL;

    for (;;)
    {
        if (!insca)
        {
            switch (jsonsc.getnameid())
            {
                case 'w':
                    if (!statecurrent)
                    {
                        if (fetchingnodes)
                        {
                            notifypurge();
                            if (sctable)
                            {
                                sctable->commit();
                                sctable->begin();
                            }

                            fetchingnodes = false;
                            restag = fetchnodestag;
                            app->fetchnodes_result(API_OK);
                        }

                        statecurrent = true;
                        app->nodes_current();
                        LOG_debug << "Local filesystem up to date";

                        if (tctable && cachedfiles.size())
                        {
                            tctable->begin();
                            for (unsigned int i = 0; i < cachedfiles.size(); i++)
                            {
<<<<<<< HEAD
                                tctable->del(cachedfilesdbids.at(i));
                                app->file_resume(&cachedfiles.at(i));
=======
                                direction_t type = NONE;
                                File *file = app->file_resume(&cachedfiles.at(i), &type);
                                if (!file || (type != GET && type != PUT))
                                {
                                    tctable->del(cachedfilesdbids.at(i));
                                    continue;
                                }
                                nextreqtag();
                                file->dbid = cachedfilesdbids.at(i);
                                if (!startxfer(type, file))
                                {
                                    tctable->del(cachedfilesdbids.at(i));
                                    continue;
                                }
>>>>>>> 687bedc4
                            }
                            cachedfiles.clear();
                            cachedfilesdbids.clear();
                            tctable->commit();
                        }

                        // NULL vector: "notify all elements"
                        app->nodes_updated(NULL, nodes.size());
                        app->users_updated(NULL, users.size());
                        app->pcrs_updated(NULL, pcrindex.size());

                        for (node_map::iterator it = nodes.begin(); it != nodes.end(); it++)
                        {
                            memset(&(it->second->changed), 0, sizeof it->second->changed);
                        }
                    }
                
                    jsonsc.storeobject(&scnotifyurl);
                    break;

                case MAKENAMEID2('s', 'n'):
                    // the sn element is guaranteed to be the last in sequence
                    setscsn(&jsonsc);
                    notifypurge();
                    if (sctable)
                    {
                        sctable->commit();
                        sctable->begin();
                    }
                    break;
                    
                case EOO:
                    mergenewshares(1);
                    applykeys();
                    return true;

                case 'a':
                    if (jsonsc.enterarray())
                    {
                        insca = true;
                        break;
                    }
                    // fall through
                default:
                    if (!jsonsc.storeobject())
                    {
                        LOG_err << "Error parsing sc request";
                        return true;
                    }
            }
        }

        if (insca)
        {
            if (jsonsc.enterobject())
            {
                // the "a" attribute is guaranteed to be the first in the object
                if (jsonsc.getnameid() == 'a')
                {
                    name = jsonsc.getnameid();

                    // only process server-client request if not marked as
                    // self-originating ("i" marker element guaranteed to be following
                    // "a" element if present)
                    if (fetchingnodes || memcmp(jsonsc.pos, "\"i\":\"", 5)
                     || memcmp(jsonsc.pos + 5, sessionid, sizeof sessionid)
                     || jsonsc.pos[5 + sizeof sessionid] != '"')
                    {
                        switch (name)
                        {
                            case 'u':
                                // node update
                                sc_updatenode();
#ifdef ENABLE_SYNC
                                if (!fetchingnodes && jsonsc.pos[1] != ']') // there are more packets
                                {
                                    applykeys();
                                    return false;
                                }
#endif
                                break;

                            case 't':
#ifdef ENABLE_SYNC
                                if (!fetchingnodes && !stop)
                                {
                                    for (int i=4; jsonsc.pos[i] && jsonsc.pos[i] != ']'; i++)
                                    {
                                        if (!memcmp(&jsonsc.pos[i-4], "\"t\":1", 5))
                                        {
                                            stop = true;
                                            break;
                                        }
                                    }
                                }
#endif

                                // node addition
                                sc_newnodes();
                                mergenewshares(1);

#ifdef ENABLE_SYNC
                                if (!fetchingnodes && stop)
                                {
                                    stop = false;

                                    if (jsonsc.pos[1] != ']') // there are more packets
                                    {
                                        // run syncdown() before continuing
                                        applykeys();
                                        return false;
                                    }
                                }
#endif
                                break;

                            case 'd':
                                // node deletion
                                dn = sc_deltree();

#ifdef ENABLE_SYNC
                                if (fetchingnodes)
                                {
                                    break;
                                }

                                if (dn && !memcmp(jsonsc.pos, test, 16))
                                {
                                    Base64::btoa((byte *)&dn->nodehandle, sizeof(dn->nodehandle), &test2[18]);
                                    if (!memcmp(&jsonsc.pos[26], test2, 26))
                                    {
                                        // it's a move operation, stop parsing after completing it
                                        stop = true;
                                        break;
                                    }
                                }

                                if (jsonsc.pos[1] != ']') // there are more packets
                                {
                                    // run syncdown() to process the deletion before continuing
                                    applykeys();
                                    return false;
                                }
#endif
                                break;

                            case 's':
                            case MAKENAMEID2('s', '2'):
                                // share addition/update/revocation
                                if (sc_shares())
                                {
                                    mergenewshares(1);
                                }
                                break;

                            case 'c':
                                // contact addition/update
                                sc_contacts();
                                break;

                            case 'k':
                                // crypto key request
                                sc_keys();
                                break;

                            case MAKENAMEID2('f', 'a'):
                                // file attribute update
                                sc_fileattr();
                                break;

                            case MAKENAMEID2('u', 'a'):
                                // user attribute update
                                sc_userattr();
                                break;

                            case MAKENAMEID4('p', 's', 't', 's'):
                                if (sc_upgrade())
                                {
                                    app->account_updated();
                                    abortbackoff(true);
                                }
                                break;

                            case MAKENAMEID3('i', 'p', 'c'):
                                // incoming pending contact request (to us)
                                sc_ipc();
                                break;

                            case MAKENAMEID3('o', 'p', 'c'):
                                // outgoing pending contact request (from us)
                                sc_opc();
                                break;

                            case MAKENAMEID4('u', 'p', 'c', 'i'):
                                // incoming pending contact request update (accept/deny/ignore)
                                // fall through
                            case MAKENAMEID4('u', 'p', 'c', 'o'):
                                // outgoing pending contact request update (from them, accept/deny/ignore)
                                sc_upc();
                                break;

                            case MAKENAMEID2('p','h'):
                                // public links handles
                                sc_ph();
                                break;

                            case MAKENAMEID2('s','e'):
                                // set email
                                sc_se();
                                break;
#ifdef ENABLE_CHAT
                            case MAKENAMEID3('m', 'c', 'c'):
                                // chat creation / peer's invitation / peer's removal
                                sc_chatupdate();
#endif
                        }
                    }
                }

                jsonsc.leaveobject();
            }
            else
            {
                jsonsc.leavearray();
                insca = false;

#ifdef ENABLE_SYNC
                if (!fetchingnodes)
                {
                    applykeys();
                    return false;
                }
#endif
            }
        }
    }
}

// update the user's local state cache
// (note that if immediate-completion commands have been issued in the
// meantime, the state of the affected nodes
// may be ahead of the recorded scsn - their consistency will be checked by
// subsequent server-client commands.)
// initsc() is called after all initial decryption has been performed, so we
// are tolerant towards incomplete/faulty nodes.
void MegaClient::initsc()
{
    if (sctable)
    {
        bool complete;

        sctable->begin();
        sctable->truncate();

        // 1. write current scsn
        handle tscsn;
        Base64::atob(scsn, (byte*)&tscsn, sizeof tscsn);
        complete = sctable->put(CACHEDSCSN, (char*)&tscsn, sizeof tscsn);

        if (complete)
        {
            // 2. write all users
            for (user_map::iterator it = users.begin(); it != users.end(); it++)
            {
                if (!(complete = sctable->put(CACHEDUSER, &it->second, &key)))
                {
                    break;
                }
            }
        }

        if (complete)
        {
            // 3. write new or modified nodes, purge deleted nodes
            for (node_map::iterator it = nodes.begin(); it != nodes.end(); it++)
            {
                if (!(complete = sctable->put(CACHEDNODE, it->second, &key)))
                {
                    break;
                }
            }
        }

        if (complete)
        {
            // 4. write new or modified pcrs, purge deleted pcrs
            for (handlepcr_map::iterator it = pcrindex.begin(); it != pcrindex.end(); it++)
            {
                if (!(complete = sctable->put(CACHEDPCR, it->second, &key)))
                {
                    break;
                }
            }
        }

        LOG_debug << "Saving SCSN " << scsn << " with " << nodes.size() << " nodes and " << users.size() << " users to local cache (" << complete << ")";
        finalizesc(complete);
    }
}

// erase and and fill user's local state cache
void MegaClient::updatesc()
{
    if (sctable)
    {
        string t;

        sctable->get(CACHEDSCSN, &t);

        if (t.size() != sizeof cachedscsn)
        {
            if (t.size())
            {
                LOG_err << "Invalid scsn size";
            }
            return;
        }

        bool complete;

        // 1. update associated scsn
        handle tscsn;
        Base64::atob(scsn, (byte*)&tscsn, sizeof tscsn);
        complete = sctable->put(CACHEDSCSN, (char*)&tscsn, sizeof tscsn);

        if (complete)
        {
            // 2. write new or update modified users
            for (user_vector::iterator it = usernotify.begin(); it != usernotify.end(); it++)
            {
                if (!(complete = sctable->put(CACHEDUSER, *it, &key)))
                {
                    break;
                }
            }
        }

        if (complete)
        {
            // 3. write new or modified nodes, purge deleted nodes
            for (node_vector::iterator it = nodenotify.begin(); it != nodenotify.end(); it++)
            {
                char base64[12];
                if ((*it)->changed.removed)
                {
                    if ((*it)->dbid)
                    {
                        LOG_verbose << "Removing node from database: " << (Base64::btoa((byte*)&((*it)->nodehandle),MegaClient::NODEHANDLE,base64) ? base64 : "");
                        if (!(complete = sctable->del((*it)->dbid)))
                        {
                            break;
                        }
                    }
                }
                else
                {
                    LOG_verbose << "Adding node to database: " << (Base64::btoa((byte*)&((*it)->nodehandle),MegaClient::NODEHANDLE,base64) ? base64 : "");
                    if (!(complete = sctable->put(CACHEDNODE, *it, &key)))
                    {
                        break;
                    }
                }
            }
        }

        if (complete)
        {
            // 4. write new or modified pcrs, purge deleted pcrs
            for (pcr_vector::iterator it = pcrnotify.begin(); it != pcrnotify.end(); it++)
            {
                char base64[12];
                if ((*it)->removed())
                {
                    if ((*it)->dbid)
                    {
                        LOG_verbose << "Removing pcr from database: " << (Base64::btoa((byte*)&((*it)->id),MegaClient::PCRHANDLE,base64) ? base64 : "");
                        if (!(complete = sctable->del((*it)->dbid)))
                        {
                            break;
                        }
                    }
                }
                else if (!(*it)->removed())
                {
                    LOG_verbose << "Adding pcr to database: " << (Base64::btoa((byte*)&((*it)->id),MegaClient::PCRHANDLE,base64) ? base64 : "");
                    if (!(complete = sctable->put(CACHEDPCR, *it, &key)))
                    {
                        break;
                    }
                }
            }
        }

        LOG_debug << "Saving SCSN " << scsn << " with " << nodenotify.size() << " modified nodes and " << usernotify.size() << " users to local cache (" << complete << ")";
        finalizesc(complete);
    }
}

// commit or purge local state cache
void MegaClient::finalizesc(bool complete)
{
    if (complete)
    {
        Base64::atob(scsn, (byte*)&cachedscsn, sizeof cachedscsn);
    }
    else
    {
        sctable->remove();

        LOG_err << "Cache update DB write error - disabling caching";

        delete sctable;
        sctable = NULL;
    }
}

// queue node file attribute for retrieval or cancel retrieval
error MegaClient::getfa(Node* n, fatype t, int cancel)
{
    // locate this file attribute type in the nodes's attribute string
    handle fah;
    int p, pp;

    if (!(p = n->hasfileattribute(t)))
    {
        return API_ENOENT;
    }

    pp = p - 1;

    while (pp && n->fileattrstring[pp - 1] >= '0' && n->fileattrstring[pp - 1] <= '9')
    {
        pp--;
    }

    if (p == pp)
    {
        return API_ENOENT;
    }

    if (Base64::atob(strchr(n->fileattrstring.c_str() + p, '*') + 1, (byte*)&fah, sizeof(fah)) != sizeof(fah))
    {
        return API_ENOENT;
    }

    int c = atoi(n->fileattrstring.c_str() + pp);

    if (cancel)
    {
        // cancel pending request
        fafc_map::iterator cit;

        if ((cit = fafcs.find(c)) != fafcs.end())
        {
            faf_map::iterator it;

            for (int i = 2; i--; )
            {
                if ((it = cit->second->fafs[i].find(fah)) != cit->second->fafs[i].end())
                {
                    delete it->second;
                    cit->second->fafs[i].erase(it);

                    // none left: tear down connection
                    if (!cit->second->fafs[1].size() && cit->second->req.status == REQ_INFLIGHT)
                    {
                        cit->second->req.disconnect();
                    }

                    return API_OK;
                }
            }
        }

        return API_ENOENT;
    }
    else
    {
        // add file attribute cluster channel and set cluster reference node handle
        FileAttributeFetchChannel** fafcp = &fafcs[c];

        if (!*fafcp)
        {
            *fafcp = new FileAttributeFetchChannel();
        }

        if (!(*fafcp)->fafs[1].count(fah))
        {
            (*fafcp)->fahref = fah;

            // map returned handle to type/node upon retrieval response
            FileAttributeFetch** fafp = &(*fafcp)->fafs[0][fah];

            if (!*fafp)
            {
                *fafp = new FileAttributeFetch(n->nodehandle, t, reqtag);
            }
            else
            {
                restag = (*fafp)->tag;
                return API_EEXIST;
            }
        }
        else
        {
            FileAttributeFetch** fafp = &(*fafcp)->fafs[1][fah];
            restag = (*fafp)->tag;
            return API_EEXIST;
        }

        return API_OK;
    }
}

// build pending attribute string for this handle and remove
void MegaClient::pendingattrstring(handle h, string* fa)
{
    char buf[128];

    for (fa_map::iterator it = pendingfa.lower_bound(pair<handle, fatype>(h, 0));
         it != pendingfa.end() && it->first.first == h; )
    {
        sprintf(buf, "/%u*", (unsigned)it->first.second);
        Base64::btoa((byte*)&it->second.first, sizeof(it->second.first), strchr(buf + 3, 0));
        pendingfa.erase(it++);
        fa->append(buf + !fa->size());
        LOG_debug << "Added file attribute to putnodes. Remaining: " << pendingfa.size();
    }
}

// attach file attribute to a file (th can be upload or node handle)
// FIXME: to avoid unnecessary roundtrips to the attribute servers, also cache locally
void MegaClient::putfa(handle th, fatype t, SymmCipher* key, string* data, bool checkAccess)
{
    // CBC-encrypt attribute data (padded to next multiple of BLOCKSIZE)
    data->resize((data->size() + SymmCipher::BLOCKSIZE - 1) & -SymmCipher::BLOCKSIZE);
    key->cbc_encrypt((byte*)data->data(), data->size());

    queuedfa.push_back(new HttpReqCommandPutFA(this, th, t, data, checkAccess));
    LOG_debug << "File attribute added to queue - " << th << " : " << queuedfa.size() << " queued, " << activefa.size() << " active";

    // no other file attribute storage request currently in progress? POST this one.
    while (activefa.size() < MAXPUTFA && queuedfa.size())
    {
        putfa_list::iterator curfa = queuedfa.begin();
        HttpReqCommandPutFA *fa = *curfa;
        queuedfa.erase(curfa);
        activefa.push_back(fa);
        fa->status = REQ_INFLIGHT;
        reqs.add(fa);
    }
}

// has the limit of concurrent transfer tslots been reached?
bool MegaClient::slotavail() const
{
    return tslots.size() < MAXTRANSFERS;
}

// returns 1 if more transfers of the requested type can be dispatched
// (back-to-back overlap pipelining)
// FIXME: support overlapped partial reads (and support partial reads in the
// first place)
bool MegaClient::moretransfers(direction_t d)
{
    m_off_t c = 0, r = 0;
    dstime t = 0;
    int total = 0;

    // don't dispatch if all tslots busy
    if (!slotavail())
    {
        return false;
    }

    // determine average speed and total amount of data remaining for the given
    // direction
    for (transferslot_list::iterator it = tslots.begin(); it != tslots.end(); it++)
    {
        if ((*it)->transfer->type == d)
        {
            if ((*it)->starttime)
            {
                t += Waiter::ds - (*it)->starttime;
            }

            c += (*it)->progressreported;
            r += (*it)->transfer->size - (*it)->progressreported;
            total++;
        }
    }

    // always blindly dispatch transfers up to MINPIPELINE
    if (r < MINPIPELINE || r < total * 131072)
    {
        return true;
    }

    // otherwise, don't allow more than two concurrent transfers
    if (total >= 2)
    {
        return false;
    }

    // dispatch more if less than two seconds of transfers left (at least
    // 5 seconds must have elapsed for precise speed indication)
    if (t > 50)
    {
        int bpds = (int)(c / t);

        if (bpds > 100 && r / bpds < 20)
        {
            return true;
        }
    }

    return false;
}

void MegaClient::dispatchmore(direction_t d)
{
    // keep pipeline full by dispatching additional queued transfers, if
    // appropriate and available
    while (moretransfers(d) && dispatch(d));
}

// server-client node update processing
void MegaClient::sc_updatenode()
{
    handle h = UNDEF;
    handle u = 0;
    const char* a = NULL;
    m_time_t ts = -1;

    for (;;)
    {
        switch (jsonsc.getnameid())
        {
            case 'n':
                h = jsonsc.gethandle();
                break;

            case 'u':
                u = jsonsc.gethandle(USERHANDLE);
                break;

            case MAKENAMEID2('a', 't'):
                a = jsonsc.getvalue();
                break;

            case MAKENAMEID2('t', 's'):
                ts = jsonsc.getint();
                break;

            case EOO:
                if (!ISUNDEF(h))
                {
                    Node* n;

                    if ((n = nodebyhandle(h)))
                    {
                        if (u)
                        {
                            n->owner = u;
                            n->changed.owner = true;
                        }

                        if (a)
                        {
                            if (!n->attrstring)
                            {
                                n->attrstring = new string;
                            }
                            Node::copystring(n->attrstring, a);
                            n->changed.attrs = true;
                        }

                        if (ts + 1)
                        {
                            n->ctime = ts;
                            n->changed.ctime = true;
                        }

                        n->applykey();
                        n->setattr();

                        notifynode(n);
                    }
                }
                return;

            default:
                if (!jsonsc.storeobject())
                {
                    return;
                }
        }
    }
}

// read tree object (nodes and users)
void MegaClient::readtree(JSON* j)
{
    if (j->enterobject())
    {
        for (;;)
        {
            switch (jsonsc.getnameid())
            {
                case 'f':
                    readnodes(j, 1);
                    break;

                case 'u':
                    readusers(j);
                    break;

                case EOO:
                    j->leaveobject();
                    return;

                default:
                    if (!jsonsc.storeobject())
                    {
                        return;
                    }
            }
        }
    }
}

// server-client newnodes processing
void MegaClient::sc_newnodes()
{
    for (;;)
    {
        switch (jsonsc.getnameid())
        {
            case 't':
                readtree(&jsonsc);
                break;

            case 'u':
                readusers(&jsonsc);
                break;

            case EOO:
                return;

            default:
                if (!jsonsc.storeobject())
                {
                    return;
                }
        }
    }
}

// share requests come in the following flavours:
// - n/k (set share key) (always symmetric)
// - n/o/u[/okd] (share deletion)
// - n/o/u/k/r/ts[/ok][/ha] (share addition) (k can be asymmetric)
// returns 0 in case of a share addition or error, 1 otherwise
bool MegaClient::sc_shares()
{
    handle h = UNDEF;
    handle oh = UNDEF;
    handle uh = UNDEF;
    handle p = UNDEF;
    bool upgrade_pending_to_full = false;
    const char* k = NULL;
    const char* ok = NULL;
    bool okremoved = false;
    byte ha[SymmCipher::BLOCKSIZE];
    byte sharekey[SymmCipher::BLOCKSIZE];
    int have_ha = 0;
    accesslevel_t r = ACCESS_UNKNOWN;
    m_time_t ts = 0;
    int outbound;

    for (;;)
    {
        switch (jsonsc.getnameid())
        {
            case 'p':  // Pending contact request handle for an s2 packet
                p = jsonsc.gethandle(PCRHANDLE);
                break;

            case MAKENAMEID2('o', 'p'):
                upgrade_pending_to_full = true;
                break;

            case 'n':   // share node
                h = jsonsc.gethandle();
                break;

            case 'o':   // owner user
                oh = jsonsc.gethandle(USERHANDLE);
                break;

            case 'u':   // target user
                uh = jsonsc.is(EXPORTEDLINK) ? 0 : jsonsc.gethandle(USERHANDLE);
                break;

            case MAKENAMEID2('o', 'k'):  // owner key
                ok = jsonsc.getvalue();
                break;

            case MAKENAMEID3('o', 'k', 'd'):
                okremoved = (jsonsc.getint() == 1); // owner key removed
                break;

            case MAKENAMEID2('h', 'a'):  // outgoing share signature
                have_ha = Base64::atob(jsonsc.getvalue(), ha, sizeof ha) == sizeof ha;
                break;

            case 'r':   // share access level
                r = (accesslevel_t)jsonsc.getint();
                break;

            case MAKENAMEID2('t', 's'):  // share timestamp
                ts = jsonsc.getint();
                break;

            case 'k':   // share key
                k = jsonsc.getvalue();
                break;

            case EOO:
                // we do not process share commands unless logged into a full
                // account
                if (loggedin() < FULLACCOUNT)
                {
                    return false;
                }

                // need a share node
                if (ISUNDEF(h))
                {
                    return false;
                }

                // ignore unrelated share packets (should never be triggered)
                if (!ISUNDEF(oh) && !(outbound = (oh == me)) && (uh != me))
                {
                    return false;
                }

                // am I the owner of the share? use ok, otherwise k.
                if (ok && oh == me)
                {
                    k = ok;
                }

                if (k)
                {
                    if (!decryptkey(k, sharekey, sizeof sharekey, &key, 1, h))
                    {
                        return false;
                    }

                    if (ISUNDEF(oh) && ISUNDEF(uh))
                    {
                        // share key update on inbound share
                        newshares.push_back(new NewShare(h, 0, UNDEF, ACCESS_UNKNOWN, 0, sharekey));
                        return true;
                    }

                    if (!ISUNDEF(oh) && (!ISUNDEF(uh) || !ISUNDEF(p)))
                    {
                        // new share - can be inbound or outbound
                        newshares.push_back(new NewShare(h, outbound,
                                                         outbound ? uh : oh,
                                                         r, ts, sharekey,
                                                         have_ha ? ha : NULL, 
                                                         p, upgrade_pending_to_full));

                        //Returns false because as this is a new share, the node
                        //could not have been received yet
                        return false;
                    }
                }
                else
                {
                    if (!ISUNDEF(oh) && (!ISUNDEF(uh) || !ISUNDEF(p)))
                    {
                        // share revocation or share without key
                        newshares.push_back(new NewShare(h, outbound,
                                                         outbound ? uh : oh, r, 0, NULL, NULL, p, false, okremoved));
                        return r == ACCESS_UNKNOWN;
                    }
                }

                return false;

            default:
                if (!jsonsc.storeobject())
                {
                    return false;
                }
        }
    }
}

bool MegaClient::sc_upgrade()
{
    string result;
    bool success = false;

    for (;;)
    {
        switch (jsonsc.getnameid())
        {
            case MAKENAMEID2('i', 't'):
                jsonsc.getint(); // itemclass. For now, it's always 0.
                break;

            case 'p':
                jsonsc.getint(); //pro type
                break;

            case 'r':
                jsonsc.storeobject(&result);
                if (result == "s")
                {
                   success = true;
                }
                break;

            case EOO:
                return success;

            default:
                if (!jsonsc.storeobject())
                {
                    return false;
                }
        }
    }
}

// user/contact updates come in the following format:
// u:[{c/m/ts}*] - Add/modify user/contact
void MegaClient::sc_contacts()
{
    for (;;)
    {
        switch (jsonsc.getnameid())
        {
            case 'u':
                readusers(&jsonsc);
                break;

            case EOO:
                return;

            default:
                if (!jsonsc.storeobject())
                {
                    return;
                }
        }
    }
}

// server-client key requests/responses
void MegaClient::sc_keys()
{
    handle h;
    Node* n = NULL;
    node_vector kshares;
    node_vector knodes;

    for (;;)
    {
        switch (jsonsc.getnameid())
        {
            case MAKENAMEID2('s', 'r'):
                procsr(&jsonsc);
                break;

            case 'h':
                // security feature: we only distribute node keys for our own
                // outgoing shares
                if (!ISUNDEF(h = jsonsc.gethandle()) && (n = nodebyhandle(h)) && n->sharekey && !n->inshare)
                {
                    kshares.push_back(n);
                }
                break;

            case 'n':
                if (jsonsc.enterarray())
                {
                    while (!ISUNDEF(h = jsonsc.gethandle()) && (n = nodebyhandle(h)))
                    {
                        knodes.push_back(n);
                    }

                    jsonsc.leavearray();
                }
                break;

            case MAKENAMEID2('c', 'r'):
                proccr(&jsonsc);
                break;

            case EOO:
                cr_response(&kshares, &knodes, NULL);
                return;

            default:
                if (!jsonsc.storeobject())
                {
                    return;
                }
        }
    }
}

// server-client file attribute update
void MegaClient::sc_fileattr()
{
    Node* n = NULL;
    const char* fa = NULL;

    for (;;)
    {
        switch (jsonsc.getnameid())
        {
            case MAKENAMEID2('f', 'a'):
                fa = jsonsc.getvalue();
                break;

            case 'n':
                handle h;
                if (!ISUNDEF(h = jsonsc.gethandle()))
                {
                    n = nodebyhandle(h);
                }
                break;

            case EOO:
                if (fa && n)
                {
                    Node::copystring(&n->fileattrstring, fa);
                    n->changed.fileattrstring = true;
                    notifynode(n);
                }
                return;

            default:
                if (!jsonsc.storeobject())
                {
                    return;
                }
        }
    }
}

// server-client user attribute update notification
void MegaClient::sc_userattr()
{
    handle uh = UNDEF;
    User *u = NULL;

    string ua, uav;
    string_vector ualist;    // stores attribute names
    string_vector uavlist;   // stores attribute versions
    string_vector::const_iterator itua, ituav;

    for (;;)
    {
        switch (jsonsc.getnameid())
        {
            case 'u':
                uh = jsonsc.gethandle(USERHANDLE);
                break;

            case MAKENAMEID2('u', 'a'):
                if (jsonsc.enterarray())
                {
                    while (jsonsc.storeobject(&ua))
                    {
                        ualist.push_back(ua);
                    }
                    jsonsc.leavearray();
                }
                break;

            case 'v':
                if (jsonsc.enterarray())
                {
                    while (jsonsc.storeobject(&uav))
                    {
                        uavlist.push_back(uav);
                    }
                    jsonsc.leavearray();
                }
                break;

            case EOO:
                if (ISUNDEF(uh))
                {
                    LOG_err << "Failed to parse the user :" << uh;
                }
                else if (!(u = finduser(uh)))
                {
                    LOG_debug << "User attributes update for non-existing user";
                }
                // if no version received (very old actionpacket)...
                else if ( !uavlist.size() )
                {
                    // ...invalidate all of the notified user attributes
                    for (itua = ualist.begin(); itua != ualist.end(); itua++)
                    {
                        attr_t type = User::string2attr(itua->c_str());
                        u->invalidateattr(type);
#ifdef ENABLE_CHAT
                        if (type == ATTR_KEYRING)
                        {
                            resetKeyring();
                        }
#endif
                    }
                    u->setTag(0);
                    notifyuser(u);
                }
                else if (ualist.size() == uavlist.size())
                {
                    // invalidate only out-of-date attributes
                    const string *cacheduav;
                    for (itua = ualist.begin(), ituav = uavlist.begin();
                         itua != ualist.end();
                         itua++, ituav++)
                    {
                        attr_t type = User::string2attr(itua->c_str());
                        cacheduav = u->getattrversion(type);
                        if (cacheduav)
                        {
                            if (*cacheduav != *ituav)
                            {
                                u->invalidateattr(type);
#ifdef ENABLE_CHAT
                                if (type == ATTR_KEYRING)
                                {
                                    resetKeyring();
                                }
#endif
                            }
                        }
                        else
                        {
                            u->setChanged(type);
                        }
                    }
                    u->setTag(0);
                    notifyuser(u);
                }
                else    // different number of attributes than versions --> error
                {
                    LOG_err << "Unpaired user attributes and versions";
                }
                return;

            default:
                if (!jsonsc.storeobject())
                {
                    return;
                }
        }
    }
}

// Incoming pending contact additions or updates, always triggered by the creator (reminders, deletes, etc)
void MegaClient::sc_ipc()
{
    // fields: m, ts, uts, rts, dts, msg, p, ps
    m_time_t ts = 0;
    m_time_t uts = 0;
    m_time_t rts = 0;
    m_time_t dts = 0;
    int ps = 0;
    const char *m = NULL;
    const char *msg = NULL;
    handle p = UNDEF;
    PendingContactRequest *pcr;

    bool done = false;
    while (!done)
    {
        switch (jsonsc.getnameid())
        {
            case 'm':
                m = jsonsc.getvalue();
                break;
            case MAKENAMEID2('p', 's'):
                ps = jsonsc.getint();
                break;
            case MAKENAMEID2('t', 's'):
                ts = jsonsc.getint();
                break;
            case MAKENAMEID3('u', 't', 's'):
                uts = jsonsc.getint();
                break;
            case MAKENAMEID3('r', 't', 's'):
                rts = jsonsc.getint();
                break;
            case MAKENAMEID3('d', 't', 's'):
                dts = jsonsc.getint();
                break;
            case MAKENAMEID3('m', 's', 'g'):
                msg = jsonsc.getvalue();
                break;
            case 'p':
                p = jsonsc.gethandle(MegaClient::PCRHANDLE);
                break;
            case EOO:
                done = true;
                if (ISUNDEF(p))
                {
                    LOG_err << "p element not provided";
                    break;
                }

                pcr = pcrindex.count(p) ? pcrindex[p] : (PendingContactRequest *) NULL;

                if (dts != 0)
                {
                    //Trying to remove an ignored request
                    if (pcr)
                    {
                        // this is a delete, find the existing object in state
                        pcr->uts = dts;
                        pcr->changed.deleted = true;
                    }
                }
                else if (pcr && rts != 0)
                {
                    // reminder
                    if (uts == 0)
                    {
                        LOG_err << "uts element not provided";
                        break;
                    }

                    pcr->uts = uts;
                    pcr->changed.reminded = true;
                }
                else
                {
                    // new
                    if (!m)
                    {
                        LOG_err << "m element not provided";
                        break;
                    }
                    if (ts == 0)
                    {
                        LOG_err << "ts element not provided";
                        break;
                    }
                    if (uts == 0)
                    {
                        LOG_err << "uts element not provided";
                        break;
                    }

                    pcr = new PendingContactRequest(p, m, NULL, ts, uts, msg, false);
                    mappcr(p, pcr);
                }
                notifypcr(pcr);

                break;
            default:
                if (!jsonsc.storeobject())
                {
                    return;
                }
        }
    }
}

// Outgoing pending contact additions or updates, always triggered by the creator (reminders, deletes, etc)
void MegaClient::sc_opc()
{
    // fields: e, m, ts, uts, rts, dts, msg, p
    m_time_t ts = 0;
    m_time_t uts = 0;
    m_time_t rts = 0;
    m_time_t dts = 0;
    const char *e = NULL;
    const char *m = NULL;
    const char *msg = NULL;
    handle p = UNDEF;
    PendingContactRequest *pcr;

    bool done = false;
    while (!done)
    {
        switch (jsonsc.getnameid())
        {
            case 'e':
                e = jsonsc.getvalue();
                break;
            case 'm':
                m = jsonsc.getvalue();
                break;
            case MAKENAMEID2('t', 's'):
                ts = jsonsc.getint();
                break;
            case MAKENAMEID3('u', 't', 's'):
                uts = jsonsc.getint();
                break;
            case MAKENAMEID3('r', 't', 's'):
                rts = jsonsc.getint();
                break;
            case MAKENAMEID3('d', 't', 's'):
                dts = jsonsc.getint();
                break;
            case MAKENAMEID3('m', 's', 'g'):
                msg = jsonsc.getvalue();
                break;
            case 'p':
                p = jsonsc.gethandle(MegaClient::PCRHANDLE);
                break;
            case EOO:
                done = true;
                if (ISUNDEF(p))
                {
                    LOG_err << "p element not provided";
                    break;
                }

                pcr = pcrindex.count(p) ? pcrindex[p] : (PendingContactRequest *) NULL;

                if (dts != 0) // delete PCR
                {
                    // this is a delete, find the existing object in state
                    if (pcr)
                    {
                        pcr->uts = dts;
                        pcr->changed.deleted = true;
                    }
                }
                else if (!e || !m || ts == 0 || uts == 0)
                {
                    LOG_err << "Pending Contact Request is incomplete.";
                    break;
                }
                else if (ts == uts) // add PCR
                {
                    pcr = new PendingContactRequest(p, e, m, ts, uts, msg, true);
                    mappcr(p, pcr);
                }
                else    // remind PCR
                {
                    if (rts == 0)
                    {
                        LOG_err << "Pending Contact Request is incomplete (rts element).";
                        break;
                    }

                    if (pcr)
                    {
                        pcr->uts = rts;
                        pcr->changed.reminded = true;
                    }
                }
                notifypcr(pcr);

                break;
            default:
                if (!jsonsc.storeobject())
                {
                    return;
                }
        }
    }
}

// Incoming pending contact request updates, always triggered by the receiver of the request (accepts, denies, etc)
void MegaClient::sc_upc()
{
    // fields: p, uts, s, m
    m_time_t uts = 0;
    int s = 0;
    const char *m = NULL;
    handle p = UNDEF;
    PendingContactRequest *pcr;

    bool done = false;
    while (!done)
    {
        switch (jsonsc.getnameid())
        {
            case 'm':
                m = jsonsc.getvalue();
                break;
            case MAKENAMEID3('u', 't', 's'):
                uts = jsonsc.getint();
                break; 
            case 's':
                s = jsonsc.getint();
                break;
            case 'p':
                p = jsonsc.gethandle(MegaClient::PCRHANDLE);
                break;
            case EOO:
                done = true;
                if (ISUNDEF(p))
                {
                    LOG_err << "p element not provided";
                    break;
                }

                pcr = pcrindex.count(p) ? pcrindex[p] : (PendingContactRequest *) NULL;

                if (!pcr)
                {
                    // As this was an update triggered by us, on an object we must know about, this is kinda a problem.                    
                    LOG_err << "upci PCR not found, huge massive problem";
                    break;
                }
                else
                {                    
                    if (!m)
                    {
                        LOG_err << "m element not provided";
                        break;
                    }
                    if (s == 0)
                    {
                        LOG_err << "s element not provided";
                        break;
                    }
                    if (uts == 0)
                    {
                        LOG_err << "uts element not provided";
                        break;
                    }

                    switch (s)
                    {
                        case 1:
                            // ignored
                            pcr->changed.ignored = true;
                            break;
                        case 2:
                            // accepted
                            pcr->changed.accepted = true;
                            break;
                        case 3:
                            // denied
                            pcr->changed.denied = true;
                            break;
                    }
                    pcr->uts = uts;
                }
                notifypcr(pcr);

                break;
            default:
                if (!jsonsc.storeobject())
                {
                    return;
                }
        }
    }
}
// Public links updates
void MegaClient::sc_ph()
{
    // fields: h, ph, d, n, ets
    handle h = UNDEF;
    handle ph = UNDEF;
    bool deleted = false;
    bool created = false;
    bool updated = false;
    bool takendown = false;
    m_time_t ets = 0;
    Node *n;

    bool done = false;
    while (!done)
    {
        switch (jsonsc.getnameid())
        {
        case 'h':
            h = jsonsc.gethandle(MegaClient::NODEHANDLE);
            break;
        case MAKENAMEID2('p','h'):
            ph = jsonsc.gethandle(MegaClient::NODEHANDLE);
            break;
        case 'd':
            deleted = (jsonsc.getint() == 1);
            break;
        case 'n':
            created = (jsonsc.getint() == 1);
            break;
        case 'u':
            updated = (jsonsc.getint() == 1);
            break;
        case MAKENAMEID4('d','o','w','n'):
            takendown = (jsonsc.getint() == 1);
            break;
        case MAKENAMEID3('e', 't', 's'):
            ets = jsonsc.getint();
            break;
        case EOO:
            done = true;
            if (ISUNDEF(h))
            {
                LOG_err << "h element not provided";
                break;
            }
            if (ISUNDEF(ph))
            {
                LOG_err << "ph element not provided";
                break;
            }
            if (!deleted && !created && !updated && !takendown)
            {
                LOG_err << "d/n/u/down element not provided";
                break;
            }

            n = nodebyhandle(h);
            if (n)
            {
                if (deleted)        // deletion
                {
                    if (n->plink)
                    {
                        delete n->plink;
                        n->plink = NULL;
                    }
                }
                else
                {
                    n->setpubliclink(ph, ets, takendown);
                }

                n->changed.publiclink = true;
                notifynode(n);
            }
            else
            {
                LOG_warn << "node for public link not found";
            }

            break;
        default:
            if (!jsonsc.storeobject())
            {
                return;
            }
        }
    }
}

void MegaClient::sc_se()
{
    // fields: e, s
    string email;
    int status = -1;
    handle uh = UNDEF;
    User *u;

    bool done = false;
    while (!done)
    {
        switch (jsonsc.getnameid())
        {
        case 'e':
            jsonsc.storeobject(&email);
            break;
        case 'u':
            uh = jsonsc.gethandle(USERHANDLE);
            break;
        case 's':
            status = jsonsc.getint();
            break;
        case EOO:
            done = true;
            if (email.empty())
            {
                LOG_err << "e element not provided";
                break;
            }
            if (uh == UNDEF)
            {
                LOG_err << "u element not provided";
                break;
            }
            if (status == -1)
            {
                LOG_err << "s element not provided";
                break;
            }
            if (status != EMAIL_REMOVED &&
                    status != EMAIL_PENDING_REMOVED &&
                    status != EMAIL_PENDING_ADDED &&
                    status != EMAIL_FULLY_ACCEPTED)
            {
                LOG_err << "unknown value for s element: " << status;
                break;
            }

            u = finduser(uh);
            if (!u)
            {
                LOG_warn << "user for email change not found. Not a contact?";
            }
            else if (status == EMAIL_FULLY_ACCEPTED)
            {
                LOG_debug << "Email changed from `" << u->email << "` to `" << email << "`";

                mapuser(uh, email.c_str()); // update email used as index for user's map
                u->changed.email = true;               
                notifyuser(u);
            }
            // TODO: manage different status once multiple-emails is supported

            break;
        default:
            if (!jsonsc.storeobject())
            {
                return;
            }
        }
    }
}

#ifdef ENABLE_CHAT
void MegaClient::sc_chatupdate()
{
    // fields: id, u, cs, n, g, ou
    handle chatid = UNDEF;
    userpriv_vector *userpriv = NULL;
    int shard = -1;
    userpriv_vector *upnotif = NULL;
    bool group = false;
    handle ou = UNDEF;
    string title;

    bool done = false;
    while (!done)
    {
        switch (jsonsc.getnameid())
        {
            case MAKENAMEID2('i','d'):
                chatid = jsonsc.gethandle(MegaClient::CHATHANDLE);
                break;

            case 'u':   // list of users participating in the chat (+privileges)
                userpriv = readuserpriv(&jsonsc);
                break;

            case MAKENAMEID2('c','s'):
                shard = jsonsc.getint();
                break;

            case 'n':   // the new user, for notification purposes (not used)
                upnotif = readuserpriv(&jsonsc);
                break;

            case 'g':
                group = jsonsc.getint();
                break;

            case MAKENAMEID2('o','u'):
                ou = jsonsc.gethandle(MegaClient::USERHANDLE);
                break;

            case MAKENAMEID2('c','t'):
                jsonsc.storeobject(&title);
                break;


            case EOO:
                done = true;

                if (ISUNDEF(chatid))
                {
                    LOG_err << "Cannot read handle of the chat";
                }
                else if (ISUNDEF(ou))
                {
                    LOG_err << "Cannot read originating user of action packet";
                }
                else if (shard == -1)
                {
                    LOG_err << "Cannot read chat shard";
                }
                else
                {
                    TextChat *chat = new TextChat();
                    chat->id = chatid;
                    chat->shard = shard;
                    chat->group = group;
                    chat->priv = PRIV_UNKNOWN;
                    chat->url = ""; // not received in action packets
                    chat->ou = ou;
                    chat->title = title;

                    bool found = false;
                    userpriv_vector::iterator upvit;
                    if (userpriv)
                    {
                        // find 'me' in the list of participants, get my privilege and remove from peer's list
                        for (upvit = userpriv->begin(); upvit != userpriv->end(); upvit++)
                        {
                            if (upvit->first == me)
                            {
                                found = true;
                                chat->priv = upvit->second;
                                userpriv->erase(upvit);
                                if (userpriv->empty())
                                {
                                    delete userpriv;
                                    userpriv = NULL;
                                }
                                break;
                            }
                        }
                    }
                    // if `me` is not found among participants list and there's a notification list...
                    if (!found && upnotif)
                    {
                        // ...then `me` may have been removed from the chat: get the privilege level=PRIV_RM
                        for (upvit = upnotif->begin(); upvit != upnotif->end(); upvit++)
                        {
                            if (upvit->first == me)
                            {
                                chat->priv = upvit->second;
                                break;
                            }
                        }
                    }
                    chat->userpriv = userpriv;

                    notifychat(chat);
                }

                delete upnotif;
                break;

            default:
                if (!jsonsc.storeobject())
                {                    
                    delete upnotif;
                    return;
                }
        }
    }
}

#endif

// scan notified nodes for
// - name differences with an existing LocalNode
// - appearance of new folders
// - (re)appearance of files
// - deletions
// purge removed nodes after notification
void MegaClient::notifypurge(void)
{
    int i, t;

    handle tscsn = cachedscsn;

    if (*scsn) Base64::atob(scsn, (byte*)&tscsn, sizeof tscsn);

    if (nodenotify.size() || usernotify.size() || pcrnotify.size() || cachedscsn != tscsn)
    {
        updatesc();

#ifdef ENABLE_SYNC
        // update LocalNode <-> Node associations
        for (sync_list::iterator it = syncs.begin(); it != syncs.end(); it++)
        {
            (*it)->cachenodes();
        }
#endif
    }

    if ((t = nodenotify.size()))
    {
#ifdef ENABLE_SYNC
        // check for deleted syncs
        for (sync_list::iterator it = syncs.begin(); it != syncs.end(); it++)
        {
            if (((*it)->state == SYNC_ACTIVE || (*it)->state == SYNC_INITIALSCAN)
             && (*it)->localroot.node->changed.removed)
            {
                delsync(*it);
            }
        }

        syncadded = true;
#endif
        applykeys();

        if (!fetchingnodes)
        {
            app->nodes_updated(&nodenotify[0], t);
        }

        // check all notified nodes for removed status and purge
        for (i = 0; i < t; i++)
        {
            Node* n = nodenotify[i];
            if (n->attrstring)
            {
                LOG_err << "NO_KEY node: " << n->type << " " << n->size << " " << n->nodehandle << " " << n->nodekey.size();
#ifdef ENABLE_SYNC
                if (n->localnode)
                {
                    LOG_err << "LocalNode: " << n->localnode->name << " " << n->localnode->type << " " << n->localnode->size;
                }
#endif
            }

            if (n->changed.removed)
            {
                // remove inbound share
                if (n->inshare)
                {
                    n->inshare->user->sharing.erase(n->nodehandle);
                    notifyuser(n->inshare->user);
                }

                nodes.erase(n->nodehandle);
                delete n;
            }
            else
            {
                n->notified = false;
                memset(&(n->changed), 0, sizeof(n->changed));
                n->tag = 0;
            }
        }

        nodenotify.clear();
    }

    if ((t = pcrnotify.size()))
    {
        if (!fetchingnodes)
        {
            app->pcrs_updated(&pcrnotify[0], t);
        }

        // check all notified nodes for removed status and purge
        for (i = 0; i < t; i++)
        {
            PendingContactRequest* pcr = pcrnotify[i];

            if (pcr->removed())
            {
                pcrindex.erase(pcr->id);
                delete pcr;
            }
            else
            {
                pcr->notified = false;
                memset(&(pcr->changed), 0, sizeof(pcr->changed));
            }
        }

        pcrnotify.clear();
    }

    // users are never deleted
    if ((t = usernotify.size()))
    {
        if (!fetchingnodes)
        {
            app->users_updated(&usernotify[0], t);
        }

        for (i = 0; i < t; i++)
        {
            User *u = usernotify[i];

            u->notified = false;
            u->resetTag();
            memset(&(u->changed), 0, sizeof(u->changed));
        }

        usernotify.clear();
    }

#ifdef ENABLE_CHAT
    if ((t = chatnotify.size()))
    {
        // chats are notified even during fetchingnodes
        app->chats_updated(&chatnotify);

        for (i = 0; i < t; i++)
        {
            delete chatnotify[i];
        }
        chatnotify.clear();
    }
#endif

    totalNodes = nodes.size();
}

// return node pointer derived from node handle
Node* MegaClient::nodebyhandle(handle h)
{
    node_map::iterator it;

    if ((it = nodes.find(h)) != nodes.end())
    {
        return it->second;
    }

    return NULL;
}

// server-client deletion
Node* MegaClient::sc_deltree()
{
    Node* n = NULL;

    for (;;)
    {
        switch (jsonsc.getnameid())
        {
            case 'n':
                handle h;

                if (!ISUNDEF((h = jsonsc.gethandle())))
                {
                    n = nodebyhandle(h);
                }
                break;

            case EOO:
                if (n)
                {
                    TreeProcDel td;

                    int creqtag = reqtag;
                    reqtag = 0;
                    proctree(n, &td);
                    reqtag = creqtag;
                }
                return n;

            default:
                if (!jsonsc.storeobject())
                {
                    return NULL;
                }
        }
    }
}

// generate handle authentication token
void MegaClient::handleauth(handle h, byte* auth)
{
    Base64::btoa((byte*)&h, NODEHANDLE, (char*)auth);
    memcpy(auth + sizeof h, auth, sizeof h);
    key.ecb_encrypt(auth);
}

// make attribute string; add magic number prefix
void MegaClient::makeattr(SymmCipher* key, string* attrstring, const char* json, int l) const
{
    if (l < 0)
    {
        l = strlen(json);
    }
    int ll = (l + 6 + SymmCipher::KEYLENGTH - 1) & - SymmCipher::KEYLENGTH;
    byte* buf = new byte[ll];

    memcpy(buf, "MEGA{", 5); // check for the presence of the magic number "MEGA"
    memcpy(buf + 5, json, l);
    buf[l + 5] = '}';
    memset(buf + 6 + l, 0, ll - l - 6);

    key->cbc_encrypt(buf, ll);

    attrstring->assign((char*)buf, ll);

    delete[] buf;
}

// update node attributes
// (with speculative instant completion)
error MegaClient::setattr(Node* n, const char *prevattr)
{
    if (!checkaccess(n, FULL))
    {
        return API_EACCESS;
    }

    SymmCipher* cipher;

    if (!(cipher = n->nodecipher()))
    {
        return API_EKEY;
    }

    n->changed.attrs = true;
    n->tag = reqtag;
    notifynode(n);

    reqs.add(new CommandSetAttr(this, n, cipher, prevattr));

    return API_OK;
}

// send new nodes to API for processing
void MegaClient::putnodes(handle h, NewNode* newnodes, int numnodes)
{
    reqs.add(new CommandPutNodes(this, h, NULL, newnodes, numnodes, reqtag));
}

// drop nodes into a user's inbox (must have RSA keypair)
void MegaClient::putnodes(const char* user, NewNode* newnodes, int numnodes)
{
    User* u;

    restag = reqtag;

    if (!(u = finduser(user, 1)))
    {
        return app->putnodes_result(API_EARGS, USER_HANDLE, newnodes);
    }

    queuepubkeyreq(u, new PubKeyActionPutNodes(newnodes, numnodes, reqtag));
}

// returns 1 if node has accesslevel a or better, 0 otherwise
int MegaClient::checkaccess(Node* n, accesslevel_t a)
{
    // folder link access is always read-only - ignore login status during
    // initial tree fetch
    if ((a < OWNERPRELOGIN) && !loggedin())
    {
        return a == RDONLY;
    }

    // trace back to root node (always full access) or share node
    while (n)
    {
        if (n->inshare)
        {
            return n->inshare->access >= a;
        }

        if (!n->parent)
        {
            return n->type > FOLDERNODE;
        }

        n = n->parent;
    }

    return 0;
}

// returns API_OK if a move operation is permitted, API_EACCESS or
// API_ECIRCULAR otherwise
error MegaClient::checkmove(Node* fn, Node* tn)
{
    // condition #1: cannot move top-level node, must have full access to fn's
    // parent
    if (!fn->parent || !checkaccess(fn->parent, FULL))
    {
        return API_EACCESS;
    }

    // condition #2: target must be folder
    if (tn->type == FILENODE)
    {
        return API_EACCESS;
    }

    // condition #3: must have write access to target
    if (!checkaccess(tn, RDWR))
    {
        return API_EACCESS;
    }

    // condition #4: tn must not be below fn (would create circular linkage)
    for (;;)
    {
        if (tn == fn)
        {
            return API_ECIRCULAR;
        }

        if (tn->inshare || !tn->parent)
        {
            break;
        }

        tn = tn->parent;
    }

    // condition #5: fn and tn must be in the same tree (same ultimate parent
    // node or shared by the same user)
    for (;;)
    {
        if (fn->inshare || !fn->parent)
        {
            break;
        }

        fn = fn->parent;
    }

    // moves within the same tree or between the user's own trees are permitted
    if (fn == tn || (!fn->inshare && !tn->inshare))
    {
        return API_OK;
    }

    // moves between inbound shares from the same user are permitted
    if (fn->inshare && tn->inshare && fn->inshare->user == tn->inshare->user)
    {
        return API_OK;
    }

    return API_EACCESS;
}

// move node to new parent node (for changing the filename, use setattr and
// modify the 'n' attribute)
error MegaClient::rename(Node* n, Node* p, syncdel_t syncdel, handle prevparent)
{
    error e;

    if ((e = checkmove(n, p)))
    {
        return e;
    }

    if (n->setparent(p))
    {
        n->changed.parent = true;
        n->tag = reqtag;
        notifynode(n);

        // rewrite keys of foreign nodes that are moved out of an outbound share
        rewriteforeignkeys(n);

        reqs.add(new CommandMoveNode(this, n, p, syncdel, prevparent));
    }

    return API_OK;
}

// delete node tree
error MegaClient::unlink(Node* n)
{
    if (!n->inshare && !checkaccess(n, FULL))
    {
        return API_EACCESS;
    }

    reqs.add(new CommandDelNode(this, n->nodehandle));

    mergenewshares(1);

    TreeProcDel td;
    proctree(n, &td);

    return API_OK;
}

// emulates the semantics of its JavaScript counterpart
// (returns NULL if the input is invalid UTF-8)
// unfortunately, discards bits 8-31 of multibyte characters for backwards compatibility
char* MegaClient::str_to_a32(const char* str, int* len)
{
    if (!str)
    {
        return NULL;
    }

    int t = strlen(str);
    int t2 = 4 * ((t + 3) >> 2);
    char* result = new char[t2]();
    uint32_t* a32 = (uint32_t*)result;
    uint32_t unicode;

    int i = 0;
    int j = 0;

    while (i < t)
    {
        char c = str[i++] & 0xff;

        if (!(c & 0x80))
        {
            unicode = c & 0xff;
        }
        else if ((c & 0xe0) == 0xc0)
        {
            if (i >= t || (str[i] & 0xc0) != 0x80)
            {
                delete[] result;
                return NULL;
            }

            unicode = (c & 0x1f) << 6;
            unicode |= str[i++] & 0x3f;
        }
        else if ((c & 0xf0) == 0xe0)
        {
            if (i + 2 > t || (str[i] & 0xc0) != 0x80 || (str[i + 1] & 0xc0) != 0x80)
            {
                delete[] result;
                return NULL;
            }

            unicode = (c & 0x0f) << 12;
            unicode |= (str[i++] & 0x3f) << 6;
            unicode |= str[i++] & 0x3f;
        }
        else if ((c & 0xf8) == 0xf0)
        {
            if (i + 3 > t
            || (str[i] & 0xc0) != 0x80
            || (str[i + 1] & 0xc0) != 0x80
            || (str[i + 2] & 0xc0) != 0x80)
            {
                delete[] result;
                return NULL;
            }

            unicode = (c & 0x07) << 18;
            unicode |= (str[i++] & 0x3f) << 12;
            unicode |= (str[i++] & 0x3f) << 6;
            unicode |= str[i++] & 0x3f;

            // management of surrogate pairs like the JavaScript code
            uint32_t hi = 0xd800 | ((unicode >> 10) & 0x3F) | (((unicode >> 16) - 1) << 6);
            uint32_t low = 0xdc00 | (unicode & 0x3ff);

            a32[j >> 2] |= htonl(hi << (24 - (j & 3) * 8));
            j++;

            unicode = low;
        }
        else
        {
            delete[] result;
            return NULL;
        }

        a32[j >> 2] |= htonl(unicode << (24 - (j & 3) * 8));
        j++;
    }

    *len = j;
    return result;
}

// compute UTF-8 password hash
error MegaClient::pw_key(const char* utf8pw, byte* key) const
{
    int t;
    char* pw;

    if (!(pw = str_to_a32(utf8pw, &t)))
    {
        return API_EARGS;
    }

    int n = (t + 15) / 16;
    SymmCipher* keys = new SymmCipher[n];

    for (int i = 0; i < n; i++)
    {
        int valid = (i != (n - 1)) ? SymmCipher::BLOCKSIZE : (t - SymmCipher::BLOCKSIZE * i);
        memcpy(key, pw + i * SymmCipher::BLOCKSIZE, valid);
        memset(key + valid, 0, SymmCipher::BLOCKSIZE - valid);
        keys[i].setkey(key);
    }

    memcpy(key, "\x93\xC4\x67\xE3\x7D\xB0\xC7\xA4\xD1\xBE\x3F\x81\x01\x52\xCB\x56", SymmCipher::BLOCKSIZE);

    for (int r = 65536; r--; )
    {
        for (int i = 0; i < n; i++)
        {
            keys[i].ecb_encrypt(key);
        }
    }

    delete[] keys;
    delete[] pw;

    return API_OK;
}

// compute generic string hash
void MegaClient::stringhash(const char* s, byte* hash, SymmCipher* cipher)
{
    int t;

    t = strlen(s) & - SymmCipher::BLOCKSIZE;

    strncpy((char*)hash, s + t, SymmCipher::BLOCKSIZE);

    while (t)
    {
        t -= SymmCipher::BLOCKSIZE;
        SymmCipher::xorblock((byte*)s + t, hash);
    }

    for (t = 16384; t--; )
    {
        cipher->ecb_encrypt(hash);
    }

    memcpy(hash + 4, hash + 8, 4);
}

// (transforms s to lowercase)
uint64_t MegaClient::stringhash64(string* s, SymmCipher* c)
{
    byte hash[SymmCipher::KEYLENGTH];

    transform(s->begin(), s->end(), s->begin(), ::tolower);
    stringhash(s->c_str(), hash, c);

    return MemAccess::get<uint64_t>((const char*)hash);
}

// read and add/verify node array
int MegaClient::readnodes(JSON* j, int notify, putsource_t source, NewNode* nn, int nnsize, int tag)
{
    if (!j->enterarray())
    {
        return 0;
    }

    node_vector dp;
    Node* n;

    while (j->enterobject())
    {
        handle h = UNDEF, ph = UNDEF;
        handle u = 0, su = UNDEF;
        nodetype_t t = TYPE_UNKNOWN;
        const char* a = NULL;
        const char* k = NULL;
        const char* fa = NULL;
        const char *sk = NULL;
        accesslevel_t rl = ACCESS_UNKNOWN;
        m_off_t s = NEVER;
        m_time_t ts = -1, sts = -1;
        nameid name;
        int nni = -1;

        while ((name = j->getnameid()) != EOO)
        {
            switch (name)
            {
                case 'h':   // new node: handle
                    h = j->gethandle();
                    break;

                case 'p':   // parent node
                    ph = j->gethandle();
                    break;

                case 'u':   // owner user
                    u = j->gethandle(USERHANDLE);
                    break;

                case 't':   // type
                    t = (nodetype_t)j->getint();
                    break;

                case 'a':   // attributes
                    a = j->getvalue();
                    break;

                case 'k':   // key(s)
                    k = j->getvalue();
                    break;

                case 's':   // file size
                    s = j->getint();
                    break;

                case 'i':   // related source NewNode index
                    nni = j->getint();
                    break;

                case MAKENAMEID2('t', 's'):  // actual creation timestamp
                    ts = j->getint();
                    break;

                case MAKENAMEID2('f', 'a'):  // file attributes
                    fa = j->getvalue();
                    break;

                    // inbound share attributes
                case 'r':   // share access level
                    rl = (accesslevel_t)j->getint();
                    break;

                case MAKENAMEID2('s', 'k'):  // share key
                    sk = j->getvalue();
                    break;

                case MAKENAMEID2('s', 'u'):  // sharing user
                    su = j->gethandle(USERHANDLE);
                    break;

                case MAKENAMEID3('s', 't', 's'):  // share timestamp
                    sts = j->getint();
                    break;

                default:
                    if (!j->storeobject())
                    {
                        return 0;
                    }
            }
        }

        if (ISUNDEF(h))
        {
            warn("Missing node handle");
        }
        else
        {
            if (t == TYPE_UNKNOWN)
            {
                warn("Unknown node type");
            }
            else if (t == FILENODE || t == FOLDERNODE)
            {
                if (ISUNDEF(ph))
                {
                    warn("Missing parent");
                }
                else if (!a)
                {
                    warn("Missing node attributes");
                }
                else if (!k)
                {
                    warn("Missing node key");
                }

                if (t == FILENODE && ISUNDEF(s))
                {
                    warn("File node without file size");
                }
            }
        }

        if (fa && t != FILENODE)
        {
            warn("Spurious file attributes");
        }

        if (!warnlevel())
        {
            if ((n = nodebyhandle(h)))
            {
                if (n->changed.removed)
                {
                    // node marked for deletion is being resurrected, possibly
                    // with a new parent (server-client move operation)
                    n->changed.removed = false;
                }
                else
                {
                    // node already present - check for race condition
                    if ((n->parent && ph != n->parent->nodehandle) || n->type != t)
                    {
                        app->reload("Node inconsistency (parent linkage)");
                    }
                }

                if (!ISUNDEF(ph))
                {
                    Node* p;

                    if ((p = nodebyhandle(ph)))
                    {
                        n->setparent(p);
                        n->changed.parent = true;
                    }
                    else
                    {
                        n->setparent(NULL);
                        n->parenthandle = ph;
                        dp.push_back(n);
                    }
                }

                if (a && k && n->attrstring)
                {
                    LOG_warn << "Updating the key of a NO_KEY node";
                    Node::copystring(n->attrstring, a);
                    Node::copystring(&n->nodekey, k);
                }
            }
            else
            {
                byte buf[SymmCipher::KEYLENGTH];

                if (!ISUNDEF(su))
                {
                    if (t != FOLDERNODE)
                    {
                        warn("Invalid share node type");
                    }

                    if (rl == ACCESS_UNKNOWN)
                    {
                        warn("Missing access level");
                    }

                    if (!sk)
                    {
                        LOG_warn << "Missing share key for inbound share";
                    }

                    if (warnlevel())
                    {
                        su = UNDEF;
                    }
                    else
                    {
                        if (sk)
                        {
                            decryptkey(sk, buf, sizeof buf, &key, 1, h);
                        }
                    }
                }

                string fas;

                Node::copystring(&fas, fa);

                // fallback timestamps
                if (!(ts + 1))
                {
                    ts = time(NULL);
                }

                if (!(sts + 1))
                {
                    sts = ts;
                }

                n = new Node(this, &dp, h, ph, t, s, u, fas.c_str(), ts);

                n->tag = tag;

                n->attrstring = new string;
                Node::copystring(n->attrstring, a);
                Node::copystring(&n->nodekey, k);

                if (!ISUNDEF(su))
                {
                    newshares.push_back(new NewShare(h, 0, su, rl, sts, sk ? buf : NULL));
                }

                if (nn && nni >= 0 && nni < nnsize)
                {
                    nn[nni].added = true;

#ifdef ENABLE_SYNC
                    if (source == PUTNODES_SYNC)
                    {
                        if (nn[nni].localnode)
                        {
                            // overwrites/updates: associate LocalNode with newly created Node
                            nn[nni].localnode->setnode(n);
                            nn[nni].localnode->newnode = NULL;
                            nn[nni].localnode->treestate(TREESTATE_SYNCED);

                            // updates cache with the new node associated
                            nn[nni].localnode->sync->statecacheadd(nn[nni].localnode);
                        }
                    }
#endif

                    if (nn[nni].source == NEW_UPLOAD)
                    {
                        handle uh = nn[nni].uploadhandle;

                        // do we have pending file attributes for this upload? set them.
                        for (fa_map::iterator it = pendingfa.lower_bound(pair<handle, fatype>(uh, 0));
                             it != pendingfa.end() && it->first.first == uh; )
                        {
                            reqs.add(new CommandAttachFA(h, it->first.second, it->second.first, it->second.second));
                            pendingfa.erase(it++);
                        }

                        // FIXME: only do this for in-flight FA writes
                        uhnh.insert(pair<handle, handle>(uh, h));
                    }
                }
            }

            if (notify)
            {
                notifynode(n);
            }
        }
    }

    // any child nodes that arrived before their parents?
    for (int i = dp.size(); i--; )
    {
        if ((n = nodebyhandle(dp[i]->parenthandle)))
        {
            dp[i]->setparent(n);
        }
    }

    return j->leavearray();
}

// decrypt and set encrypted sharekey
void MegaClient::setkey(SymmCipher* c, const char* k)
{
    byte newkey[SymmCipher::KEYLENGTH];

    if (Base64::atob(k, newkey, sizeof newkey) == sizeof newkey)
    {
        key.ecb_decrypt(newkey);
        c->setkey(newkey);
    }
}

// read outbound share keys
void MegaClient::readok(JSON* j)
{
    if (j->enterarray())
    {
        while (j->enterobject())
        {
            readokelement(j);
        }

        j->leavearray();

        mergenewshares(0);
    }
}

// - h/ha/k (outbound sharekeys, always symmetric)
void MegaClient::readokelement(JSON* j)
{
    handle h = UNDEF;
    byte ha[SymmCipher::BLOCKSIZE];
    byte buf[SymmCipher::BLOCKSIZE];
    int have_ha = 0;
    const char* k = NULL;

    for (;;)
    {
        switch (j->getnameid())
        {
            case 'h':
                h = j->gethandle();
                break;

            case MAKENAMEID2('h', 'a'):      // share authentication tag
                have_ha = Base64::atob(j->getvalue(), ha, sizeof ha) == sizeof ha;
                break;

            case 'k':           // share key(s)
                k = j->getvalue();
                break;

            case EOO:
                if (ISUNDEF(h))
                {
                    LOG_warn << "Missing outgoing share handle in ok element";
                    return;
                }

                if (!k)
                {
                    LOG_warn << "Missing outgoing share key in ok element";
                    return;
                }

                if (!have_ha)
                {
                    LOG_warn << "Missing outbound share signature";
                    return;
                }

                if (decryptkey(k, buf, SymmCipher::KEYLENGTH, &key, 1, h))
                {
                    newshares.push_back(new NewShare(h, 1, UNDEF, ACCESS_UNKNOWN, 0, buf, ha));
                }
                return;

            default:
                if (!j->storeobject())
                {
                    return;
                }
        }
    }
}

// read outbound shares and pending shares
void MegaClient::readoutshares(JSON* j)
{
    if (j->enterarray())
    {
        while (j->enterobject())
        {
            readoutshareelement(j);
        }

        j->leavearray();

        mergenewshares(0);
    }
}

// - h/u/r/ts/p (outbound share or pending share)
void MegaClient::readoutshareelement(JSON* j)
{
    handle h = UNDEF;
    handle uh = UNDEF;
    handle p = UNDEF;
    accesslevel_t r = ACCESS_UNKNOWN;
    m_time_t ts = 0;

    for (;;)
    {
        switch (j->getnameid())
        {
            case 'h':
                h = j->gethandle();
                break;

            case 'p':
                p = j->gethandle(PCRHANDLE);
                break;

            case 'u':           // share target user
                uh = j->is(EXPORTEDLINK) ? 0 : j->gethandle(USERHANDLE);
                break;

            case 'r':           // access
                r = (accesslevel_t)j->getint();
                break;

            case MAKENAMEID2('t', 's'):      // timestamp
                ts = j->getint();
                break;

            case EOO:
                if (ISUNDEF(h))
                {
                    LOG_warn << "Missing outgoing share node";
                    return;
                }

                if (ISUNDEF(uh) && ISUNDEF(p))
                {
                    LOG_warn << "Missing outgoing share user";
                    return;
                }

                if (r == ACCESS_UNKNOWN)
                {
                    LOG_warn << "Missing outgoing share access";
                    return;
                }

                newshares.push_back(new NewShare(h, 1, uh, r, ts, NULL, NULL, p));
                return;

            default:
                if (!j->storeobject())
                {
                    return;
                }
        }
    }
}

void MegaClient::readipc(JSON *j)
{
    // fields: ps, m, ts, uts, msg, p
    if (j->enterarray())
    {
        while (j->enterobject())
        {
            m_time_t ts = 0;
            m_time_t uts = 0;
            int ps = 0;
            const char *m = NULL;
            const char *msg = NULL;
            handle p = UNDEF;

            bool done = false;
            while (!done)
            {
                switch (j->getnameid()) {
                    case MAKENAMEID2('p', 's'):
                        ps = j->getint();
                        break;
                    case 'm':
                        m = j->getvalue();
                        break;
                    case MAKENAMEID2('t', 's'):
                        ts = j->getint();
                        break;
                    case MAKENAMEID3('u', 't', 's'):
                        uts = j->getint();
                        break;
                    case MAKENAMEID3('m', 's', 'g'):
                        msg = j->getvalue();
                        break;
                    case 'p':
                        p = j->gethandle(MegaClient::PCRHANDLE);
                        break;
                    case EOO:
                        done = true;
                        if (ISUNDEF(p))
                        {
                            LOG_err << "p element not provided";
                            break;
                        }
                        if (!m)
                        {
                            LOG_err << "m element not provided";
                            break;
                        }
                        if (ts == 0)
                        {
                            LOG_err << "ts element not provided";
                            break;
                        }
                        if (uts == 0)
                        {
                            LOG_err << "uts element not provided";
                            break;
                        }

                        if (pcrindex[p] != NULL)
                        {
                            pcrindex[p]->update(m, NULL, ts, uts, msg, false);                        
                        } 
                        else
                        {
                            pcrindex[p] = new PendingContactRequest(p, m, NULL, ts, uts, msg, false);
                        }                       

                        break;
                    default:
                       if (!j->storeobject())
                       {
                            return;
                       }
                }
            }
        }

        j->leavearray();
    }
}

void MegaClient::readopc(JSON *j)
{
    // fields: e, m, ts, uts, rts, msg, p
    if (j->enterarray())
    {
        while (j->enterobject())
        {
            m_time_t ts = 0;
            m_time_t uts = 0;
            m_time_t rts = 0;
            const char *e = NULL;
            const char *m = NULL;
            const char *msg = NULL;
            handle p = UNDEF;

            bool done = false;
            while (!done)
            {
                switch (j->getnameid())
                {
                    case 'e':
                        e = j->getvalue();
                        break;
                    case 'm':
                        m = j->getvalue();
                        break;
                    case MAKENAMEID2('t', 's'):
                        ts = j->getint();
                        break;
                    case MAKENAMEID3('u', 't', 's'):
                        uts = j->getint();
                        break;
                    case MAKENAMEID3('r', 't', 's'):
                        rts = j->getint();
                        break;
                    case MAKENAMEID3('m', 's', 'g'):
                        msg = j->getvalue();
                        break;
                    case 'p':
                        p = j->gethandle(MegaClient::PCRHANDLE);
                        break;
                    case EOO:
                        done = true;
                        if (!e)
                        {
                            LOG_err << "e element not provided";
                            break;
                        }
                        if (!m)
                        {
                            LOG_err << "m element not provided";
                            break;
                        }
                        if (ts == 0)
                        {
                            LOG_err << "ts element not provided";
                            break;
                        }
                        if (uts == 0)
                        {
                            LOG_err << "uts element not provided";
                            break;
                        }

                        if (pcrindex[p] != NULL)
                        {
                            pcrindex[p]->update(e, m, ts, uts, msg, true);                        
                        } 
                        else
                        {
                            pcrindex[p] = new PendingContactRequest(p, e, m, ts, uts, msg, true);
                        }

                        break;
                    default:
                       if (!j->storeobject())
                       {
                            return;
                       }
                }
            }
        }

        j->leavearray();
    }
}

void MegaClient::procph(JSON *j)
{
    // fields: h, ph, ets
    if (j->enterarray())
    {
        while (j->enterobject())
        {
            handle h = UNDEF;
            handle ph = UNDEF;
            m_time_t ets = 0;
            Node *n = NULL;
            bool takendown = false;

            bool done = false;
            while (!done)
            {
                switch (j->getnameid())
                {
                    case 'h':
                        h = j->gethandle(MegaClient::NODEHANDLE);
                        break;
                    case MAKENAMEID2('p','h'):
                        ph = j->gethandle(MegaClient::NODEHANDLE);
                        break;
                    case MAKENAMEID3('e', 't', 's'):
                        ets = j->getint();
                        break;
                    case MAKENAMEID4('d','o','w','n'):
                        takendown = (j->getint() == 1);
                        break;
                    case EOO:
                        done = true;
                        if (ISUNDEF(h))
                        {
                            LOG_err << "h element not provided";
                            break;
                        }
                        if (ISUNDEF(ph))
                        {
                            LOG_err << "ph element not provided";
                            break;
                        }

                        n = nodebyhandle(h);
                        if (n)
                        {
                            n->setpubliclink(ph, ets, takendown);
                        }
                        else
                        {
                            LOG_warn << "node for public link not found";
                        }

                        break;
                    default:
                       if (!j->storeobject())
                       {
                            return;
                       }
                }
            }
        }

        j->leavearray();
    }
}

int MegaClient::applykeys()
{
    int t = 0;

    // FIXME: rather than iterating through the whole node set, maintain subset
    // with missing keys
    for (node_map::iterator it = nodes.begin(); it != nodes.end(); it++)
    {
        if (it->second->applykey())
        {
            t++;
        }
    }

    if (sharekeyrewrite.size())
    {
        reqs.add(new CommandShareKeyUpdate(this, &sharekeyrewrite));
        sharekeyrewrite.clear();
    }

    if (nodekeyrewrite.size())
    {
        reqs.add(new CommandNodeKeyUpdate(this, &nodekeyrewrite));
        nodekeyrewrite.clear();
    }

    return t;
}

// user/contact list
bool MegaClient::readusers(JSON* j)
{
    if (!j->enterarray())
    {
        return 0;
    }

    while (j->enterobject())
    {
        handle uh = 0;
        visibility_t v = VISIBILITY_UNKNOWN;    // new share objects do not override existing visibility
        m_time_t ts = 0;
        const char* m = NULL;
        nameid name;

        while ((name = j->getnameid()) != EOO)
        {
            switch (name)
            {
                case 'u':   // new node: handle
                    uh = j->gethandle(USERHANDLE);
                    break;

                case 'c':   // visibility
                    v = (visibility_t)j->getint();
                    break;

                case 'm':   // attributes
                    m = j->getvalue();
                    break;

                case MAKENAMEID2('t', 's'):
                    ts = j->getint();
                    break;

                default:
                    if (!j->storeobject())
                    {
                        return false;
                    }
            }
        }

        if (ISUNDEF(uh))
        {
            warn("Missing contact user handle");
        }

        if (!m)
        {
            warn("Unknown contact user e-mail address");
        }

        if (!warnlevel())
        {
            User* u = finduser(uh, 0);
            bool notify = !u;
            if (u || (u = finduser(uh, 1)))
            {
                mapuser(uh, m);

                if (v != VISIBILITY_UNKNOWN)
                {
                    if (u->show != v || u->ctime != ts)
                    {
                        u->set(v, ts);
                        notify = true;
                    }
                }

                if (notify)
                {
                    notifyuser(u);
                }
            }
        }
    }

    return j->leavearray();
}

error MegaClient::folderaccess(const char *folderlink)
{
    // structure of public folder links: https://mega.nz/#F!<handle>!<key>

    const char* ptr;
    if (!((ptr = strstr(folderlink, "#F!")) && (strlen(ptr)>=11)))
    {
        return API_EARGS;
    }

    const char *f = ptr + 3;
    ptr += 11;

    if (*ptr == '\0')    // no key provided, link is incomplete
    {
        return API_EINCOMPLETE;
    }
    else if (*ptr != '!')
    {
        return API_EARGS;
    }

    const char *k = ptr + 1;

    handle h = 0;
    byte folderkey[SymmCipher::KEYLENGTH];

    locallogout();

    if (Base64::atob(f, (byte*)&h, NODEHANDLE) != NODEHANDLE)
    {
        return API_EARGS;
    }

    if (Base64::atob(k, folderkey, sizeof folderkey) != sizeof folderkey)
    {
        return API_EARGS;
    }

    setrootnode(h);
    key.setkey(folderkey);

    return API_OK;
}

// create new session
void MegaClient::login(const char* email, const byte* pwkey)
{
    locallogout();

    string lcemail(email);

    key.setkey((byte*)pwkey);

    uint64_t emailhash = stringhash64(&lcemail, &key);

    byte sek[SymmCipher::KEYLENGTH];
    PrnGen::genblock(sek, sizeof sek);

    reqs.add(new CommandLogin(this, email, emailhash, sek));
}

void MegaClient::fastlogin(const char* email, const byte* pwkey, uint64_t emailhash)
{
    locallogout();

    key.setkey((byte*)pwkey);

    byte sek[SymmCipher::KEYLENGTH];
    PrnGen::genblock(sek, sizeof sek);

    reqs.add(new CommandLogin(this, email, emailhash, sek));
}

void MegaClient::getuserdata()
{
    reqs.add(new CommandGetUserData(this));
}

void MegaClient::getpubkey(const char *user)
{
    queuepubkeyreq(finduser(user, 1), new PubKeyActionNotifyApp(reqtag));
}

// resume session - load state from local cache, if available
void MegaClient::login(const byte* session, int size)
{
    locallogout();
   
    int sessionversion = 0;
    if (size == sizeof key.key + SIDLEN + 1)
    {
        sessionversion = session[0];

        if (sessionversion != 1)
        {
            restag = reqtag;
            app->login_result(API_EARGS);
            return;
        }

        session++;
        size--;
    }

    if (size == sizeof key.key + SIDLEN)
    {
        string t;

        key.setkey(session);
        setsid(session + sizeof key.key, size - sizeof key.key);

        opensctable();

        if (sctable && sctable->get(CACHEDSCSN, &t) && t.size() == sizeof cachedscsn)
        {
            cachedscsn = MemAccess::get<handle>(t.data());
        }

        byte sek[SymmCipher::KEYLENGTH];
        PrnGen::genblock(sek, sizeof sek);

        reqs.add(new CommandLogin(this, NULL, UNDEF, sek, sessionversion));
    }
    else
    {
        restag = reqtag;
        app->login_result(API_EARGS);
    }
}

// check password's integrity
error MegaClient::validatepwd(const byte *pwkey)
{
    User *u = finduser(me);
    if (!u)
    {
        return API_EACCESS;
    }

    SymmCipher pwcipher(pwkey);
    pwcipher.setkey((byte*)pwkey);

    string lcemail(u->email.c_str());
    uint64_t emailhash = stringhash64(&lcemail, &pwcipher);

    reqs.add(new CommandValidatePassword(this, lcemail.c_str(), emailhash));

    return API_OK;
}

int MegaClient::dumpsession(byte* session, size_t size)
{
    if (loggedin() == NOTLOGGEDIN)
    {
        return 0;
    }

    if (size < sid.size() + sizeof key.key)
    {
        return API_ERANGE;
    }

    if (sessionkey.size())
    {
        if (size < sid.size() + sizeof key.key + 1)
        {
            return API_ERANGE;
        }

        size = sid.size() + sizeof key.key + 1;

        session[0] = 1;
        session++;

        byte k[SymmCipher::KEYLENGTH];
        SymmCipher cipher;
        cipher.setkey((const byte *)sessionkey.data(), sessionkey.size());
        cipher.ecb_encrypt(key.key, k);
        memcpy(session, k, sizeof k);
    }
    else
    {
        size = sid.size() + sizeof key.key;
        memcpy(session, key.key, sizeof key.key);
    }

    memcpy(session + sizeof key.key, sid.data(), sid.size());
    
    return size;
}

void MegaClient::copysession()
{
    reqs.add(new CommandCopySession(this));
}

string *MegaClient::sessiontransferdata(const char *url, string *session)
{
    if (loggedin() != FULLACCOUNT)
    {
        return NULL;
    }

    std::stringstream ss;

    // open array
    ss << "[";

    // add AES key
    string aeskey;
    key.serializekeyforjs(&aeskey);
    ss << aeskey << ",\"";

    // add session ID
    if (session)
    {
        ss << *session;
    }
    else
    {
        string sids;
        sids.resize(sid.size() * 4 / 3 + 4);
        sids.resize(Base64::btoa((byte *)sid.data(), sid.size(), (char *)sids.data()));
        ss << sids;
    }
    ss << "\",\"";

    // add URL
    if (url)
    {
        ss << url;
    }
    ss << "\",false]";

    // standard Base64 encoding
    string json = ss.str();
    string *base64 = new string;
    base64->resize(json.size() * 4 / 3 + 4);
    base64->resize(Base64::btoa((byte *)json.data(), json.size(), (char *)base64->data()));
    std::replace(base64->begin(), base64->end(), '-', '+');
    std::replace(base64->begin(), base64->end(), '_', '/');
    return base64;
}

void MegaClient::killsession(handle session)
{
    reqs.add(new CommandKillSessions(this, session));
}

// Kill all sessions (except current)
void MegaClient::killallsessions()
{
    reqs.add(new CommandKillSessions(this));
}

void MegaClient::opensctable()
{
    if (dbaccess && !sctable)
    {
        string dbname;

        if (sid.size() >= SIDLEN)
        {
            dbname.resize((SIDLEN - sizeof key.key) * 4 / 3 + 3);
            dbname.resize(Base64::btoa((const byte*)sid.data() + sizeof key.key, SIDLEN - sizeof key.key, (char*)dbname.c_str()));
        }
        else if (publichandle != UNDEF)
        {
            dbname.resize(NODEHANDLE * 4 / 3 + 3);
            dbname.resize(Base64::btoa((const byte*)&publichandle, NODEHANDLE, (char*)dbname.c_str()));
        }

        if (dbname.size())
        {
            sctable = dbaccess->open(fsaccess, &dbname);
        }
    }
}

// verify a static symmetric password challenge
int MegaClient::checktsid(byte* sidbuf, unsigned len)
{
    if (len != SIDLEN)
    {
        return 0;
    }

    key.ecb_encrypt(sidbuf);

    return !memcmp(sidbuf, sidbuf + SIDLEN - SymmCipher::KEYLENGTH, SymmCipher::KEYLENGTH);
}

// locate user by e-mail address or ASCII handle
User* MegaClient::finduser(const char* uid, int add)
{
    // null user for folder links?
    if (!uid || !*uid)
    {
        return NULL;
    }

    if (!strchr(uid, '@'))
    {
        // not an e-mail address: must be ASCII handle
        handle uh;

        if (Base64::atob(uid, (byte*)&uh, sizeof uh) == sizeof uh)
        {
            return finduser(uh, add);
        }

        return NULL;
    }

    string nuid;
    User* u;

    // convert e-mail address to lowercase (ASCII only)
    Node::copystring(&nuid, uid);
    transform(nuid.begin(), nuid.end(), nuid.begin(), ::tolower);

    um_map::iterator it = umindex.find(nuid);

    if (it == umindex.end())
    {
        if (!add)
        {
            return NULL;
        }

        // add user by lowercase e-mail address
        u = &users[++userid];
        u->uid = nuid;
        Node::copystring(&u->email, uid);
        umindex[nuid] = userid;

        return u;
    }
    else
    {
        return &users[it->second];
    }
}

// locate user by binary handle
User* MegaClient::finduser(handle uh, int add)
{
    if (!uh)
    {
        return NULL;
    }

    User* u;
    uh_map::iterator it = uhindex.find(uh);

    if (it == uhindex.end())
    {
        if (!add)
        {
            return NULL;
        }

        // add user by binary handle
        u = &users[++userid];

        char uid[12];
        Base64::btoa((byte*)&uh, sizeof uh, uid);
        u->uid.assign(uid, 11);

        uhindex[uh] = userid;
        u->userhandle = uh;

        return u;
    }
    else
    {
        return &users[it->second];
    }
}

User *MegaClient::ownuser()
{
    return finduser(me);
}

// add missing mapping (handle or email)
// reduce uid to ASCII uh if only known by email
void MegaClient::mapuser(handle uh, const char* email)
{
    if (!*email)
    {
        return;
    }

    User* u;
    string nuid;

    Node::copystring(&nuid, email);
    transform(nuid.begin(), nuid.end(), nuid.begin(), ::tolower);

    // does user uh exist?
    uh_map::iterator hit = uhindex.find(uh);

    if (hit != uhindex.end())
    {
        // yes: add email reference
        u = &users[hit->second];

        if (strcmp(u->email.c_str(), email))
        { 
            if (u->email.size())
            {
                umindex.erase(u->email);
            }

            Node::copystring(&u->email, email);
            umindex[nuid] = hit->second;
        }

        return;
    }

    // does user email exist?
    um_map::iterator mit = umindex.find(nuid);

    if (mit != umindex.end())
    {
        // yes: add uh reference
        u = &users[mit->second];

        uhindex[uh] = mit->second;
        u->userhandle = uh;

        char uid[12];
        Base64::btoa((byte*)&uh, sizeof uh, uid);
        u->uid.assign(uid, 11);
    }
}

void MegaClient::discarduser(handle uh)
{
    User *u = finduser(uh);
    if (!u)
    {
        return;
    }

    umindex.erase(u->email);
    users.erase(uhindex[uh]);
    uhindex.erase(uh);
}

void MegaClient::discarduser(const char *email)
{
    User *u = finduser(email);
    if (!u)
    {
        return;
    }

    uhindex.erase(u->userhandle);
    users.erase(umindex[email]);
    umindex.erase(email);
}

PendingContactRequest* MegaClient::findpcr(handle p)
{
    if (ISUNDEF(p))
    {
        return NULL;
    }

    PendingContactRequest* pcr = pcrindex[p];
    if (!pcr)
    {
        pcr = new PendingContactRequest(p);
        pcrindex[p] = pcr;
    }

    return pcrindex[p];
}

void MegaClient::mappcr(handle id, PendingContactRequest *pcr)
{
    delete pcrindex[id];
    pcrindex[id] = pcr;
}

// sharekey distribution request - walk array consisting of {node,user+}+ handle tuples
// and submit public key requests
void MegaClient::procsr(JSON* j)
{
    User* u;
    handle sh, uh;

    if (!j->enterarray())
    {
        return;
    }

    while (j->ishandle() && (sh = j->gethandle()))
    {
        if (nodebyhandle(sh))
        {
            // process pending requests
            while (j->ishandle(USERHANDLE) && (uh = j->gethandle(USERHANDLE)))
            {
                if ((u = finduser(uh)))
                {
                    queuepubkeyreq(u, new PubKeyActionSendShareKey(sh));
                }
            }
        }
        else
        {
            // unknown node: skip
            while (j->ishandle(USERHANDLE) && (uh = j->gethandle(USERHANDLE)));
        }
    }

    j->leavearray();
}

#ifdef ENABLE_CHAT
void MegaClient::clearKeys()
{
    User *u = finduser(me);

    u->invalidateattr(ATTR_KEYRING);
    u->invalidateattr(ATTR_ED25519_PUBK);
    u->invalidateattr(ATTR_CU25519_PUBK);
    u->invalidateattr(ATTR_SIG_RSA_PUBK);
    u->invalidateattr(ATTR_SIG_CU255_PUBK);

    fetchingkeys = false;
}

void MegaClient::resetKeyring()
{
    delete signkey;
    signkey = NULL;

    delete chatkey;
    chatkey = NULL;
}
#endif

// process node tree (bottom up)
void MegaClient::proctree(Node* n, TreeProc* tp, bool skipinshares)
{
    if (n->type != FILENODE)
    {
        for (node_list::iterator it = n->children.begin(); it != n->children.end(); )
        {
            Node *child = *it++;
            if (!(skipinshares && child->inshare))
            {
                proctree(child, tp, skipinshares);
            }
        }
    }

    tp->proc(this, n);
}

// queue PubKeyAction request to be triggered upon availability of the user's
// public key
void MegaClient::queuepubkeyreq(User* u, PubKeyAction* pka)
{
    if (!u || u->pubk.isvalid())
    {
        restag = pka->tag;
        pka->proc(this, u);
        delete pka;
    }
    else
    {
        u->pkrs.push_back(pka);

        if (!u->pubkrequested)
        {
            reqs.add(new CommandPubKeyRequest(this, u));
        }
    }
}

// rewrite keys of foreign nodes due to loss of underlying shareufskey
void MegaClient::rewriteforeignkeys(Node* n)
{
    TreeProcForeignKeys rewrite;
    proctree(n, &rewrite);

    if (nodekeyrewrite.size())
    {
        reqs.add(new CommandNodeKeyUpdate(this, &nodekeyrewrite));
        nodekeyrewrite.clear();
    }
}

// if user has a known public key, complete instantly
// otherwise, queue and request public key if not already pending
void MegaClient::setshare(Node* n, const char* user, accesslevel_t a, const char* personal_representation)
{
    int total = n->outshares ? n->outshares->size() : 0;
    total += n->pendingshares ? n->pendingshares->size() : 0;
    if (a == ACCESS_UNKNOWN && total == 1)
    {
        // rewrite keys of foreign nodes located in the outbound share that is getting canceled
        // FIXME: verify that it is really getting canceled to prevent benign premature rewrite
        rewriteforeignkeys(n);
    }

    queuepubkeyreq(finduser(user, 1), new PubKeyActionCreateShare(n->nodehandle, a, reqtag, personal_representation));
}

// Add/delete/remind outgoing pending contact request
void MegaClient::setpcr(const char* temail, opcactions_t action, const char* msg, const char* oemail)
{
    reqs.add(new CommandSetPendingContact(this, temail, action, msg, oemail));
}

void MegaClient::updatepcr(handle p, ipcactions_t action)
{
    reqs.add(new CommandUpdatePendingContact(this, p, action));
}

// enumerate Pro account purchase options (not fully implemented)
void MegaClient::purchase_enumeratequotaitems()
{
    reqs.add(new CommandEnumerateQuotaItems(this));
}

// begin a new purchase (FIXME: not fully implemented)
void MegaClient::purchase_begin()
{
    purchase_basket.clear();
}

// submit purchased product for payment
void MegaClient::purchase_additem(int itemclass, handle item, unsigned price,
                                  const char* currency, unsigned tax, const char* country,
                                  const char* affiliate)
{
    reqs.add(new CommandPurchaseAddItem(this, itemclass, item, price, currency, tax, country, affiliate));
}

// obtain payment URL for given provider
void MegaClient::purchase_checkout(int gateway)
{
    reqs.add(new CommandPurchaseCheckout(this, gateway));
}

void MegaClient::submitpurchasereceipt(int type, const char *receipt)
{
    reqs.add(new CommandSubmitPurchaseReceipt(this, type, receipt));
}

error MegaClient::creditcardstore(const char *ccplain)
{
    if (!ccplain)
    {
        return API_EARGS;
    }

    string ccnumber, expm, expy, cv2, ccode;
    if (!JSON::extractstringvalue(ccplain, "card_number", &ccnumber)
        || (ccnumber.size() < 10)
        || !JSON::extractstringvalue(ccplain, "expiry_date_month", &expm)
        || (expm.size() != 2)
        || !JSON::extractstringvalue(ccplain, "expiry_date_year", &expy)
        || (expy.size() != 4)
        || !JSON::extractstringvalue(ccplain, "cv2", &cv2)
        || (cv2.size() != 3)
        || !JSON::extractstringvalue(ccplain, "country_code", &ccode)
        || (ccode.size() != 2))
    {
        return API_EARGS;
    }

    string::iterator it = find_if(ccnumber.begin(), ccnumber.end(), not1(ptr_fun(static_cast<int(*)(int)>(isdigit))));
    if (it != ccnumber.end())
    {
        return API_EARGS;
    }

    it = find_if(expm.begin(), expm.end(), not1(ptr_fun(static_cast<int(*)(int)>(isdigit))));
    if (it != expm.end() || atol(expm.c_str()) > 12)
    {
        return API_EARGS;
    }

    it = find_if(expy.begin(), expy.end(), not1(ptr_fun(static_cast<int(*)(int)>(isdigit))));
    if (it != expy.end() || atol(expy.c_str()) < 2015)
    {
        return API_EARGS;
    }

    it = find_if(cv2.begin(), cv2.end(), not1(ptr_fun(static_cast<int(*)(int)>(isdigit))));
    if (it != cv2.end())
    {
        return API_EARGS;
    }


    //Luhn algorithm
    int odd = 1, sum = 0;
    for (int i = ccnumber.size(); i--; odd = !odd)
    {
        int digit = ccnumber[i] - '0';
        sum += odd ? digit : ((digit < 5) ? 2 * digit : 2 * (digit - 5) + 1);
    }

    if (sum % 10)
    {
        return API_EARGS;
    }

    byte pubkdata[sizeof(PAYMENT_PUBKEY) * 3 / 4 + 3];
    int pubkdatalen = Base64::atob(PAYMENT_PUBKEY, (byte *)pubkdata, sizeof(pubkdata));

    string ccenc;
    string ccplain1 = ccplain;
    PayCrypter payCrypter;
    if (!payCrypter.hybridEncrypt(&ccplain1, pubkdata, pubkdatalen, &ccenc))
    {
        return API_EARGS;
    }

    string last4 = ccnumber.substr(ccnumber.size() - 4);

    char hashstring[256];
    int ret = snprintf(hashstring, sizeof(hashstring), "{\"card_number\":\"%s\","
            "\"expiry_date_month\":\"%s\","
            "\"expiry_date_year\":\"%s\","
            "\"cv2\":\"%s\"}", ccnumber.c_str(), expm.c_str(), expy.c_str(), cv2.c_str());

    if (ret < 0 || ret >= (int)sizeof(hashstring))
    {
        return API_EARGS;
    }

    HashSHA256 hash;
    string binaryhash;
    hash.add((byte *)hashstring, strlen(hashstring));
    hash.get(&binaryhash);

    static const char hexchars[] = "0123456789abcdef";
    ostringstream oss;
    string hexHash;
    for (size_t i=0;i<binaryhash.size();++i)
    {
        oss.put(hexchars[(binaryhash[i] >> 4) & 0x0F]);
        oss.put(hexchars[binaryhash[i] & 0x0F]);
    }
    hexHash = oss.str();

    string base64cc;
    base64cc.resize(ccenc.size()*4/3+4);
    base64cc.resize(Base64::btoa((byte *)ccenc.data(), ccenc.size(), (char *)base64cc.data()));
    std::replace( base64cc.begin(), base64cc.end(), '-', '+');
    std::replace( base64cc.begin(), base64cc.end(), '_', '/');

    reqs.add(new CommandCreditCardStore(this, base64cc.data(), last4.c_str(), expm.c_str(), expy.c_str(), hexHash.data()));
    return API_OK;
}

void MegaClient::creditcardquerysubscriptions()
{
    reqs.add(new CommandCreditCardQuerySubscriptions(this));
}

void MegaClient::creditcardcancelsubscriptions(const char* reason)
{
    reqs.add(new CommandCreditCardCancelSubscriptions(this, reason));
}

void MegaClient::getpaymentmethods()
{
    reqs.add(new CommandGetPaymentMethods(this));
}

// delete or block an existing contact
error MegaClient::removecontact(const char* email, visibility_t show)
{
    if (!strchr(email, '@') || (show != HIDDEN && show != BLOCKED))
    {
        return API_EARGS;
    }

    reqs.add(new CommandRemoveContact(this, email, show));

    return API_OK;
}

/**
 * @brief Attach/update/delete a user attribute.
 *
 * Attributes are stored as base64-encoded binary blobs. They use internal
 * attribute name prefixes:
 *
 * "*" - Private and encrypted. Use a TLV container (key-value)
 * "#" - Protected and plain text, accessible only by contacts.
 * "+" - Public and plain text, accessible by anyone knowing userhandle
 *
 * @param an Attribute name.
 * @param av Attribute value.
 * @param avl Attribute value length.
 * @param ctag Tag to identify the request at intermediate layer
 * @return Void.
 */
void MegaClient::putua(attr_t at, const byte* av, unsigned avl, int ctag)
{
    string data;

    if (!av)
    {
        if (at == ATTR_AVATAR)  // remove avatar
        {
            data = "none";
        }

        av = (const byte*) data.data();
        avl = data.size();
    }

    User *u = ownuser();
    int needversion = u->needversioning(at);
    if (needversion == -1)
    {
        restag = reqtag;
        app->putua_result(API_EARGS);   // attribute not recognized
        return;
    }

    if (!needversion)
    {
        reqs.add(new CommandPutUA(this, at, av, avl));
    }
    else
    {
        // if the cached value is outdated, first need to fetch the latest version
        if (u->getattr(at) && !u->isattrvalid(at))
        {
            restag = reqtag;
            app->putua_result(API_EEXPIRED);
            return;
        }
        reqs.add(new CommandPutUAVer(this, at, av, avl, (ctag != -1) ? ctag : reqtag));
    }
}

void MegaClient::putua(userattr_map *attrs, int ctag)
{
    User *u = ownuser();

    if (!u || !attrs || !attrs->size())
    {
        return app->putua_result(API_EARGS);
    }

    for (userattr_map::iterator it = attrs->begin(); it != attrs->end(); it++)
    {
        attr_t type = it->first;;

        if (!User::needversioning(type))
        {
            restag = reqtag;
            return app->putua_result(API_EARGS);
        }

        // if the cached value is outdated, first need to fetch the latest version
        if (u->getattr(type) && !u->isattrvalid(type))
        {
            restag = reqtag;
            return app->putua_result(API_EEXPIRED);
        }
    }

    reqs.add(new CommandPutMultipleUAVer(this, attrs, (ctag != -1) ? ctag : reqtag));
}

/**
 * @brief Queue a user attribute retrieval.
 *
 * @param u User.
 * @param an Attribute name.
 * @param ctag Tag to identify the request at intermediate layer
 * @return Void.
 */
void MegaClient::getua(User* u, const attr_t at, int ctag)
{
    if (at != ATTR_UNKNOWN)
    {
        // if we can solve those requests locally (cached values)...
        const string *cachedav = u->getattr(at);

#ifdef ENABLE_CHAT
        if (!fetchingkeys && cachedav && u->isattrvalid(at))
#else
        if (cachedav && u->isattrvalid(at))
#endif
        {
            if (User::scope(at) == '*') // private attribute, TLV encoding
            {
                TLVstore *tlv = TLVstore::containerToTLVrecords(cachedav, &key);
                restag = reqtag;
                app->getua_result(tlv);
                delete tlv;
                return;
            }
            else
            {
                restag = reqtag;
                app->getua_result((byte*) cachedav->data(), cachedav->size());
                return;
            }
        }
        else
        {
            reqs.add(new CommandGetUA(this, u->uid.c_str(), at, (ctag != -1) ? ctag : reqtag));
        }
    }
}

void MegaClient::getua(const char *email_handle, const attr_t at, int ctag)
{
    if (email_handle && at != ATTR_UNKNOWN)
    {
        reqs.add(new CommandGetUA(this, email_handle, at, (ctag != -1) ? ctag : reqtag));
    }
}

#ifdef DEBUG
void MegaClient::delua(const char *an)
{
    if (an)
    {
        reqs.add(new CommandDelUA(this, an));
    }
}
#endif

// queue node for notification
void MegaClient::notifynode(Node* n)
{
    n->applykey();

    if (n->tag && !n->changed.removed && n->attrstring)
    {
        // report a "NO_KEY" event

        char* buf = new char[n->nodekey.size() * 4 / 3 + 4];
        Base64::btoa((byte *)n->nodekey.data(), n->nodekey.size(), buf);

        int changed = 0;
        changed |= (int)n->changed.removed;
        changed |= n->changed.attrs << 1;
        changed |= n->changed.owner << 2;
        changed |= n->changed.ctime << 3;
        changed |= n->changed.fileattrstring << 4;
        changed |= n->changed.inshare << 5;
        changed |= n->changed.outshares << 6;
        changed |= n->changed.parent << 7;
        changed |= n->changed.publiclink << 8;

        int attrlen = n->attrstring->size();
        string base64attrstring;
        base64attrstring.resize(attrlen * 4 / 3 + 4);
        base64attrstring.resize(Base64::btoa((byte *)n->attrstring->data(), n->attrstring->size(), (char *)base64attrstring.data()));

        char report[512];
        Base64::btoa((const byte *)&n->nodehandle, MegaClient::NODEHANDLE, report);
        sprintf(report + 8, " %d %" PRIu64 " %d %X %.200s %.200s", n->type, n->size, attrlen, changed, buf, base64attrstring.c_str());

        int creqtag = reqtag;
        reqtag = 0;
        reportevent("NK", report);
        sendevent(99400, report);
        reqtag = creqtag;

        delete [] buf;
    }

#ifdef ENABLE_SYNC
    // is this a synced node that was moved to a non-synced location? queue for
    // deletion from LocalNodes.
    if (n->localnode && n->localnode->parent && n->parent && !n->parent->localnode)
    {
        if (n->changed.removed || n->changed.parent)
        {
            if (n->type == FOLDERNODE)
            {
                app->syncupdate_remote_folder_deletion(n->localnode->sync, n);
            }
            else
            {
                app->syncupdate_remote_file_deletion(n->localnode->sync, n);
            }
        }

        n->localnode->deleted = true;
        n->localnode->node = NULL;
        n->localnode = NULL;
    }
    else
    {
        // is this a synced node that is not a sync root, or a new node in a
        // synced folder?
        // FIXME: aggregate subtrees!
        if (n->localnode && n->localnode->parent)
        {
            n->localnode->deleted = n->changed.removed;
        }

        if (n->parent && n->parent->localnode && (!n->localnode || (n->localnode->parent != n->parent->localnode)))
        {
            if (n->localnode)
            {
                n->localnode->deleted = n->changed.removed;
            }

            if (!n->changed.removed && n->changed.parent)
            {
                if (!n->localnode)
                {
                    if (n->type == FOLDERNODE)
                    {
                        app->syncupdate_remote_folder_addition(n->parent->localnode->sync, n);
                    }
                    else
                    {
                        app->syncupdate_remote_file_addition(n->parent->localnode->sync, n);
                    }
                }
                else
                {
                    app->syncupdate_remote_move(n->localnode->sync, n,
                        n->localnode->parent ? n->localnode->parent->node : NULL);
                }
            }
        }
        else if (!n->changed.removed && n->changed.attrs && n->localnode && n->localnode->name.compare(n->displayname()))
        {
            app->syncupdate_remote_rename(n->localnode->sync, n, n->localnode->name.c_str());
        }
    }
#endif

    if (!n->notified)
    {
        n->notified = true;
        nodenotify.push_back(n);
    }
}

void MegaClient::transfercacheadd(Transfer *transfer)
{
    if (tctable)
    {
        LOG_debug << "Caching transfer";
        tctable->put(MegaClient::CACHEDTRANSFER, transfer, &tckey);
    }
}

void MegaClient::transfercachedel(Transfer *transfer)
{
    if (tctable && transfer->dbid)
    {
        LOG_debug << "Removing cached transfer";
        tctable->del(transfer->dbid);
    }
}

void MegaClient::filecacheadd(File *file)
{
    if (tctable && !file->syncxfer)
    {
        LOG_debug << "Caching file";
        tctable->put(MegaClient::CACHEDFILE, file, &tckey);
    }
}

void MegaClient::filecachedel(File *file)
{
    if (tctable && !file->syncxfer)
    {
        LOG_debug << "Removing cached file";
        tctable->del(file->dbid);
    }

    if (file->temporaryfile)
    {
        LOG_debug << "Removing temporary file";
        fsaccess->unlinklocal(&file->localname);
    }
}

// queue user for notification
void MegaClient::notifyuser(User* u)
{
    if (!u->notified)
    {
        u->notified = true;
        usernotify.push_back(u);
    }
}

// queue pcr for notification
void MegaClient::notifypcr(PendingContactRequest* pcr)
{
    if (pcr && !pcr->notified)
    {
        pcr->notified = true;
        pcrnotify.push_back(pcr);
    }
}

#ifdef ENABLE_CHAT
void MegaClient::notifychat(TextChat *chat)
{
    chatnotify[chat->id] = chat;
}

#endif

// process request for share node keys
// builds & emits k/cr command
// returns 1 in case of a valid response, 0 otherwise
void MegaClient::proccr(JSON* j)
{
    node_vector shares, nodes;
    handle h;

    if (j->enterobject())
    {
        for (;;)
        {
            switch (j->getnameid())
            {
                case MAKENAMEID3('s', 'n', 'k'):
                    procsnk(j);
                    break;

                case MAKENAMEID3('s', 'u', 'k'):
                    procsuk(j);
                    break;

                case EOO:
                    j->leaveobject();
                    return;

                default:
                    if (!j->storeobject())
                    {
                        return;
                    }
            }
        }

        return;
    }

    if (!j->enterarray())
    {
        LOG_err << "Malformed CR - outer array";
        return;
    }

    if (j->enterarray())
    {
        while (!ISUNDEF(h = j->gethandle()))
        {
            shares.push_back(nodebyhandle(h));
        }

        j->leavearray();

        if (j->enterarray())
        {
            while (!ISUNDEF(h = j->gethandle()))
            {
                nodes.push_back(nodebyhandle(h));
            }

            j->leavearray();
        }
        else
        {
            LOG_err << "Malformed SNK CR - nodes part";
            return;
        }

        if (j->enterarray())
        {
            cr_response(&shares, &nodes, j);
            j->leavearray();
        }
        else
        {
            LOG_err << "Malformed CR - linkage part";
            return;
        }
    }

    j->leavearray();
}

// share nodekey delivery
void MegaClient::procsnk(JSON* j)
{
    if (j->enterarray())
    {
        handle sh, nh;

        while (j->enterarray())
        {
            if (ISUNDEF((sh = j->gethandle())))
            {
                return;
            }

            if (ISUNDEF((nh = j->gethandle())))
            {
                return;
            }

            Node* sn = nodebyhandle(sh);

            if (sn && sn->sharekey && checkaccess(sn, OWNER))
            {
                Node* n = nodebyhandle(nh);

                if (n && n->isbelow(sn))
                {
                    byte keybuf[FILENODEKEYLENGTH];

                    sn->sharekey->ecb_encrypt((byte*)n->nodekey.data(), keybuf, n->nodekey.size());

                    reqs.add(new CommandSingleKeyCR(sh, nh, keybuf, n->nodekey.size()));
                }
            }

            j->leavearray();
        }

        j->leavearray();
    }
}

// share userkey delivery
void MegaClient::procsuk(JSON* j)
{
    if (j->enterarray())
    {
        while (j->enterarray())
        {
            handle sh, uh;

            sh = j->gethandle();

            if (!ISUNDEF(sh))
            {
                uh = j->gethandle();

                if (!ISUNDEF(uh))
                {
                    // FIXME: add support for share user key delivery
                }
            }

            j->leavearray();
        }

        j->leavearray();
    }
}

#ifdef ENABLE_CHAT
void MegaClient::procmcf(JSON *j)
{
    if (j->enterobject() && j->getnameid() == 'c' && j->enterarray())
    {
        while(j->enterobject())   // while there are more chats to read...
        {
            handle chatid = UNDEF;
            privilege_t priv = PRIV_UNKNOWN;
            string url;
            int shard = -1;
            userpriv_vector *userpriv = NULL;
            bool group = false;
            string title;

            bool readingChat = true;
            while(readingChat) // read the chat information
            {
                switch (j->getnameid())
                {
                case MAKENAMEID2('i','d'):
                    chatid = j->gethandle(MegaClient::CHATHANDLE);
                    break;

                case 'p':
                    priv = (privilege_t) j->getint();
                    break;

                case MAKENAMEID3('u','r','l'):
                    j->storeobject(&url);
                    break;

                case MAKENAMEID2('c','s'):
                    shard = j->getint();
                    break;

                case 'u':   // list of users participating in the chat (+privileges)
                    userpriv = readuserpriv(j);
                    break;

                case 'g':
                    group = j->getint();
                    break;

                case MAKENAMEID2('c','t'):
                    j->storeobject(&title);
                    break;

                case EOO:
                    if (chatid != UNDEF && priv != PRIV_UNKNOWN && shard != -1)
                    {
                        TextChat *chat = new TextChat();
                        chat->id = chatid;
                        chat->priv = priv;
                        chat->url = url;
                        chat->shard = shard;
                        chat->group = group;
                        chat->title = title;

                        // remove yourself from the list of users (only peers matter)
                        if (userpriv)
                        {
                            userpriv_vector::iterator upvit;
                            for (upvit = userpriv->begin(); upvit != userpriv->end(); upvit++)
                            {
                                if (upvit->first == me)
                                {
                                    userpriv->erase(upvit);
                                    if (userpriv->empty())
                                    {
                                        delete userpriv;
                                        userpriv = NULL;
                                    }
                                    break;
                                }
                            }
                        }
                        chat->userpriv = userpriv;
                        notifychat(chat);
                    }
                    else
                    {
                        LOG_err << "Failed to parse chat information";
                    }
                    readingChat = false;
                    break;

                default:
                    if (!j->storeobject())
                    {
                        LOG_err << "Failed to parse chat information";
                        readingChat = false;
                        delete userpriv;
                        userpriv = NULL;
                    }
                    break;
                }
            }
            j->leaveobject();
        }
    }

    j->leavearray();
    j->leaveobject();
}
#endif

// add node to vector, return position, deduplicate
unsigned MegaClient::addnode(node_vector* v, Node* n) const
{
    // linear search not particularly scalable, but fine for the relatively
    // small real-world requests
    for (int i = v->size(); i--; )
    {
        if ((*v)[i] == n)
        {
            return i;
        }
    }

    v->push_back(n);
    return v->size() - 1;
}

// generate crypto key response
// if !selector, generate all shares*nodes tuples
void MegaClient::cr_response(node_vector* shares, node_vector* nodes, JSON* selector)
{
    node_vector rshares, rnodes;
    unsigned si, ni;
    Node* sn;
    Node* n;
    string crkeys;
    byte keybuf[FILENODEKEYLENGTH];
    char buf[128];
    int setkey = -1;

    // for security reasons, we only respond to key requests affecting our own
    // shares
    for (si = shares->size(); si--; )
    {
        if ((*shares)[si] && ((*shares)[si]->inshare || !(*shares)[si]->sharekey))
        {
            LOG_warn << "Attempt to obtain node key for invalid/third-party share foiled";
            (*shares)[si] = NULL;
        }
    }

    if (!selector)
    {
        si = 0;
        ni = 0;
    }

    crkeys.reserve(shares->size() * nodes->size() * (32 * 4 / 3 + 10));

    for (;;)
    {
        if (selector)
        {
            // walk selector, detect errors/end by checking if the JSON
            // position advanced
            const char* p = selector->pos;

            si = (unsigned)selector->getint();

            if (p == selector->pos)
            {
                break;
            }

            ni = (unsigned)selector->getint();

            if (si >= shares->size())
            {
                LOG_err << "Share index out of range";
                return;
            }

            if (ni >= nodes->size())
            {
                LOG_err << "Node index out of range";
                return;
            }

            if (selector->pos[1] == '"')
            {
                setkey = selector->storebinary(keybuf, sizeof keybuf);
            }
        }
        else
        {
            // no selector supplied
            ni++;

            if (ni >= nodes->size())
            {
                ni = 0;
                if (++si >= shares->size())
                {
                    break;
                }
            }
        }

        if ((sn = (*shares)[si]) && (n = (*nodes)[ni]))
        {
            if (n->isbelow(sn))
            {
                if (setkey >= 0)
                {
                    if (setkey == (int)n->nodekey.size())
                    {
                        sn->sharekey->ecb_decrypt(keybuf, n->nodekey.size());
                        n->setkey(keybuf);
                        setkey = -1;
                    }
                }
                else
                {
                    n->applykey();
                    if (sn->sharekey && n->nodekey.size() ==
                            ((n->type == FILENODE) ? FILENODEKEYLENGTH : FOLDERNODEKEYLENGTH))
                    {
                        unsigned nsi, nni;

                        nsi = addnode(&rshares, sn);
                        nni = addnode(&rnodes, n);

                        sprintf(buf, "\",%u,%u,\"", nsi, nni);

                        // generate & queue share nodekey
                        sn->sharekey->ecb_encrypt((byte*)n->nodekey.data(), keybuf, n->nodekey.size());
                        Base64::btoa(keybuf, n->nodekey.size(), strchr(buf + 7, 0));
                        crkeys.append(buf);
                    }
                    else
                    {
                        LOG_warn << "Skipping node due to an unavailable key";
                    }
                }
            }
            else
            {
                LOG_warn << "Attempt to obtain key of node outside share foiled";
            }
        }
    }

    if (crkeys.size())
    {
        crkeys.append("\"");
        reqs.add(new CommandKeyCR(this, &rshares, &rnodes, crkeys.c_str() + 2));
    }
}

void MegaClient::getaccountdetails(AccountDetails* ad, bool storage,
                                   bool transfer, bool pro, bool transactions,
                                   bool purchases, bool sessions)
{
    reqs.add(new CommandGetUserQuota(this, ad, storage, transfer, pro));

    if (transactions)
    {
        reqs.add(new CommandGetUserTransactions(this, ad));
    }

    if (purchases)
    {
        reqs.add(new CommandGetUserPurchases(this, ad));
    }

    if (sessions)
    {
        reqs.add(new CommandGetUserSessions(this, ad));
    }
}

// export node link
error MegaClient::exportnode(Node* n, int del, m_time_t ets)
{
    if (n->plink && !del && !n->plink->takendown
            && (ets == n->plink->ets) && !n->plink->isExpired())
    {
        restag = reqtag;
        app->exportnode_result(n->nodehandle, n->plink->ph);
        return API_OK;
    }

    if (!checkaccess(n, OWNER))
    {
        return API_EACCESS;
    }

    // export node
    switch (n->type)
    {
    case FILENODE:
        getpubliclink(n, del, ets);
        break;

    case FOLDERNODE:
        if (del)
        {
            // deletion of outgoing share also deletes the link automatically
            // need to first remove the link and then the share
            getpubliclink(n, del, ets);
            setshare(n, NULL, ACCESS_UNKNOWN);
        }
        else
        {
            // exporting folder - need to create share first
            setshare(n, NULL, RDONLY);
            // getpubliclink() is called as _result() of the share
        }

        break;

    default:
        return API_EACCESS;
    }

    return API_OK;
}

void MegaClient::getpubliclink(Node* n, int del, m_time_t ets)
{
    reqs.add(new CommandSetPH(this, n, del, ets));
}

// open exported file link
// formats supported: ...#!publichandle!key or publichandle!key
error MegaClient::openfilelink(const char* link, int op)
{
    const char* ptr;
    handle ph = 0;
    byte key[FILENODEKEYLENGTH];

    if ((ptr = strstr(link, "#!")))
    {
        ptr += 2;
    }
    else
    {
        ptr = link;
    }

    if (Base64::atob(ptr, (byte*)&ph, NODEHANDLE) == NODEHANDLE)
    {
        ptr += 8;

        if (*ptr == '!')
        {
            ptr++;

            if (Base64::atob(ptr, key, sizeof key) == sizeof key)
            {
                if (op)
                {
                    reqs.add(new CommandGetPH(this, ph, key, op));
                }
                else
                {
                    reqs.add(new CommandGetFile(this, NULL, key, ph, false));
                }

                return API_OK;
            }
        }
        else if (*ptr == '\0')    // no key provided, check only the existence of the node
        {
            if (op)
            {
                reqs.add(new CommandGetPH(this, ph, NULL, op));
                return API_OK;
            }
        }
    }

    return API_EARGS;
}

sessiontype_t MegaClient::loggedin()
{
    if (ISUNDEF(me))
    {
        return NOTLOGGEDIN;
    }

    User* u = finduser(me);

    if (u && !u->email.size())
    {
        return EPHEMERALACCOUNT;
    }

    if (!asymkey.isvalid())
    {
        return CONFIRMEDACCOUNT;
    }

    return FULLACCOUNT;
}

error MegaClient::changepw(const byte* oldpwkey, const byte* newpwkey)
{
    User* u;

    if (!loggedin() || !(u = finduser(me)))
    {
        return API_EACCESS;
    }

    byte oldkey[SymmCipher::KEYLENGTH];
    byte newkey[SymmCipher::KEYLENGTH];

    SymmCipher pwcipher;

    memcpy(oldkey, key.key, sizeof oldkey);
    memcpy(newkey, oldkey,  sizeof newkey);

    pwcipher.setkey(oldpwkey);
    pwcipher.ecb_encrypt(oldkey);

    pwcipher.setkey(newpwkey);
    pwcipher.ecb_encrypt(newkey);

    string email = u->email;

    reqs.add(new CommandSetMasterKey(this, oldkey, newkey, stringhash64(&email, &pwcipher)));

    return API_OK;
}

// create ephemeral session
void MegaClient::createephemeral()
{
    byte keybuf[SymmCipher::KEYLENGTH];
    byte pwbuf[SymmCipher::KEYLENGTH];
    byte sscbuf[2 * SymmCipher::KEYLENGTH];

    locallogout();

    PrnGen::genblock(keybuf, sizeof keybuf);
    PrnGen::genblock(pwbuf, sizeof pwbuf);
    PrnGen::genblock(sscbuf, sizeof sscbuf);

    key.setkey(keybuf);
    key.ecb_encrypt(sscbuf, sscbuf + SymmCipher::KEYLENGTH, SymmCipher::KEYLENGTH);

    key.setkey(pwbuf);
    key.ecb_encrypt(keybuf);

    reqs.add(new CommandCreateEphemeralSession(this, keybuf, pwbuf, sscbuf));
}

void MegaClient::resumeephemeral(handle uh, const byte* pw, int ctag)
{
    reqs.add(new CommandResumeEphemeralSession(this, uh, pw, ctag ? ctag : reqtag));
}

void MegaClient::sendsignuplink(const char* email, const char* name, const byte* pwhash)
{
    SymmCipher pwcipher(pwhash);
    byte c[2 * SymmCipher::KEYLENGTH];

    memcpy(c, key.key, sizeof key.key);
    PrnGen::genblock(c + SymmCipher::KEYLENGTH, SymmCipher::KEYLENGTH / 4);
    memset(c + SymmCipher::KEYLENGTH + SymmCipher::KEYLENGTH / 4, 0, SymmCipher::KEYLENGTH / 2);
    PrnGen::genblock(c + 2 * SymmCipher::KEYLENGTH - SymmCipher::KEYLENGTH / 4, SymmCipher::KEYLENGTH / 4);

    pwcipher.ecb_encrypt(c, c, sizeof c);

    reqs.add(new CommandSendSignupLink(this, email, name, c));
}

// if query is 0, actually confirm account; just decode/query signup link
// details otherwise
void MegaClient::querysignuplink(const byte* code, unsigned len)
{
    reqs.add(new CommandQuerySignupLink(this, code, len));
}

void MegaClient::confirmsignuplink(const byte* code, unsigned len, uint64_t emailhash)
{
    reqs.add(new CommandConfirmSignupLink(this, code, len, emailhash));
}

// generate and configure encrypted private key, plaintext public key
void MegaClient::setkeypair()
{
    CryptoPP::Integer pubk[AsymmCipher::PUBKEY];

    string privks, pubks;

    asymkey.genkeypair(asymkey.key, pubk, 2048);

    AsymmCipher::serializeintarray(pubk, AsymmCipher::PUBKEY, &pubks);
    AsymmCipher::serializeintarray(asymkey.key, AsymmCipher::PRIVKEY, &privks);

    // add random padding and ECB-encrypt with master key
    unsigned t = privks.size();

    privks.resize((t + SymmCipher::BLOCKSIZE - 1) & - SymmCipher::BLOCKSIZE);
    PrnGen::genblock((byte*)(privks.data() + t), privks.size() - t);

    key.ecb_encrypt((byte*)privks.data(), (byte*)privks.data(), (unsigned)privks.size());

    reqs.add(new CommandSetKeyPair(this,
                                      (const byte*)privks.data(),
                                      privks.size(),
                                      (const byte*)pubks.data(),
                                      pubks.size()));
}

bool MegaClient::fetchsc(DbTable* sctable)
{
    uint32_t id;
    string data;
    Node* n;
    User* u;
    PendingContactRequest* pcr;
    node_vector dp;

    LOG_info << "Loading session from local cache";

    sctable->rewind();

    while (sctable->next(&id, &data, &key))
    {
        switch (id & 15)
        {
            case CACHEDSCSN:
                if (data.size() != sizeof cachedscsn)
                {
                    return false;
                }
                break;

            case CACHEDNODE:
                if ((n = Node::unserialize(this, &data, &dp)))
                {
                    n->dbid = id;
                }
                else
                {
                    LOG_err << "Failed - node record read error";
                    return false;
                }
                break;

            case CACHEDPCR:
                if ((pcr = PendingContactRequest::unserialize(this, &data)))
                {
                    pcr->dbid = id;
                }
                else
                {
                    LOG_err << "Failed - pcr record read error";
                    return false;
                }
                break;

            case CACHEDUSER:
                if ((u = User::unserialize(this, &data)))
                {
                    u->dbid = id;
                }
                else
                {
                    LOG_err << "Failed - user record read error";
                    return false;
                }
        }
    }

    // any child nodes arrived before their parents?
    for (int i = dp.size(); i--; )
    {
        if ((n = nodebyhandle(dp[i]->parenthandle)))
        {
            dp[i]->setparent(n);
        }
    }

    mergenewshares(0);

    return true;
}

void MegaClient::closetc(bool remove)
{
    for (int d = GET; d == GET || d == PUT; d += PUT - GET)
    {
        while (cachedtransfers[d].size())
        {
            transfer_map::iterator it = cachedtransfers[d].begin();
            Transfer *transfer = it->second;
            m_time_t t = time(NULL) - transfer->lastaccesstime;

            if (remove || (transfer->type == PUT && t >= 86400)
                    || (t >= 864000))
            {
                // remove not resumed transfers from the cache
                transfer->finished = true;
            }

            delete transfer;
            cachedtransfers[d].erase(it);
        }
    }

    pendingtcids.clear();
    cachedfiles.clear();
    cachedfilesdbids.clear();

    if (remove && tctable)
    {
        tctable->remove();
    }
    delete tctable;
    tctable = NULL;
}

void MegaClient::enabletransferresumption(const char *loggedoutid)
{
    if (!dbaccess || tctable)
    {
        return;
    }

    string dbname;
    if (sid.size() >= SIDLEN)
    {
        dbname.resize((SIDLEN - sizeof key.key) * 4 / 3 + 3);
        dbname.resize(Base64::btoa((const byte*)sid.data() + sizeof key.key, SIDLEN - sizeof key.key, (char*)dbname.c_str()));
        tckey = key;
    }
    else if (publichandle != UNDEF)
    {
        dbname.resize(NODEHANDLE * 4 / 3 + 3);
        dbname.resize(Base64::btoa((const byte*)&publichandle, NODEHANDLE, (char*)dbname.c_str()));
        tckey = key;
    }
    else
    {
        dbname = loggedoutid ? loggedoutid : "default";

        string lok;
        Hash hash;
        hash.add((const byte *)loggedoutid, strlen(loggedoutid) + 1);
        hash.get(&lok);
        tckey.setkey((const byte*)lok.data());
    }

    dbname.insert(0, "transfers_");

    tctable = dbaccess->open(fsaccess, &dbname, true);
    if (!tctable)
    {
        return;
    }

    uint32_t id;
    string data;
    Transfer* t;

    LOG_info << "Loading transfers from local cache";
    tctable->rewind();
    while (tctable->next(&id, &data, &tckey))
    {
        switch (id & 15)
        {
            case CACHEDTRANSFER:
                if ((t = Transfer::unserialize(this, &data, cachedtransfers)))
                {
                    t->dbid = id;
                    if (t->priority > transferlist.currentpriority)
                    {
                        transferlist.currentpriority = t->priority;
                    }
                    LOG_debug << "Cached transfer loaded";
                }
                else
                {
                    tctable->del(id);
                    LOG_err << "Failed - transfer record read error";
                }
                break;
            case CACHEDFILE:
                cachedfiles.push_back(data);
                cachedfilesdbids.push_back(id);
                LOG_debug << "Cached file loaded";
                break;
        }
    }

    // if we are logged in but the filesystem is not current yet
    // postpone the resumption until the filesystem is updated
    if ((!sid.size() && publichandle == UNDEF) || statecurrent)
    {
        tctable->begin();
        for (unsigned int i = 0; i < cachedfiles.size(); i++)
        {
<<<<<<< HEAD
            tctable->del(cachedfilesdbids.at(i));
            app->file_resume(&cachedfiles.at(i));
=======
            direction_t type = NONE;
            File *file = app->file_resume(&cachedfiles.at(i), &type);
            if (!file || (type != GET && type != PUT))
            {
                tctable->del(cachedfilesdbids.at(i));
                continue;
            }
            nextreqtag();
            file->dbid = cachedfilesdbids.at(i);
            if (!startxfer(type, file))
            {
                tctable->del(cachedfilesdbids.at(i));
                continue;
            }
>>>>>>> 687bedc4
        }
        cachedfiles.clear();
        cachedfilesdbids.clear();
        tctable->commit();
    }
}

void MegaClient::disabletransferresumption(const char *loggedoutid)
{
    if (!dbaccess)
    {
        return;
    }
    closetc(true);

    string dbname;
    if (sid.size() >= SIDLEN)
    {
        dbname.resize((SIDLEN - sizeof key.key) * 4 / 3 + 3);
        dbname.resize(Base64::btoa((const byte*)sid.data() + sizeof key.key, SIDLEN - sizeof key.key, (char*)dbname.c_str()));

    }
    else if (publichandle != UNDEF)
    {
        dbname.resize(NODEHANDLE * 4 / 3 + 3);
        dbname.resize(Base64::btoa((const byte*)&publichandle, NODEHANDLE, (char*)dbname.c_str()));
    }
    else
    {
        dbname = loggedoutid ? loggedoutid : "default";
    }
    dbname.insert(0, "transfers_");

    tctable = dbaccess->open(fsaccess, &dbname, true);
    if (!tctable)
    {
        return;
    }

    closetc(true);
}

void MegaClient::fetchnodes(bool nocache)
{
    opensctable();

    if (sctable && cachedscsn == UNDEF)
    {
        sctable->truncate();
    }

    // only initial load from local cache
    if (loggedin() == FULLACCOUNT && !nodes.size() && sctable && !ISUNDEF(cachedscsn) && fetchsc(sctable))
    {
        restag = reqtag;
        statecurrent = false;

        app->fetchnodes_result(API_OK);
        sctable->begin();

        Base64::btoa((byte*)&cachedscsn, sizeof cachedscsn, scsn);
        LOG_info << "Session loaded from local cache. SCSN: " << scsn;
    }
    else if (!fetchingnodes)
    {

        fetchingnodes = true;

        // prevent the processing of previous sc requests
        delete pendingsc;
        pendingsc = NULL;
        jsonsc.pos = NULL;
        scnotifyurl.clear();
        insca = false;
        btsc.reset();

        // don't allow to start new sc requests yet
        *scsn = 0;

#ifdef ENABLE_SYNC
        for (sync_list::iterator it = syncs.begin(); it != syncs.end(); it++)
        {
            (*it)->changestate(SYNC_CANCELED);
        }
#endif
#ifdef ENABLE_CHAT
        if (loggedin() == FULLACCOUNT)
        {
            fetchkeys();
        }
#endif
        reqs.add(new CommandFetchNodes(this, nocache));
    }
}

#ifdef ENABLE_CHAT
void MegaClient::fetchkeys()
{
    fetchingkeys = true;

    resetKeyring();
    discarduser(me);
    User *u = finduser(me, 1);

    int creqtag = reqtag;
    reqtag = 0;
    reqs.add(new CommandPubKeyRequest(this, u));    // public RSA
    reqtag = creqtag;

    getua(u, ATTR_KEYRING, 0);        // private Cu25519 & private Ed25519
    getua(u, ATTR_ED25519_PUBK, 0);
    getua(u, ATTR_CU25519_PUBK, 0);
    getua(u, ATTR_SIG_CU255_PUBK, 0);
    getua(u, ATTR_SIG_RSA_PUBK, 0);   // it triggers MegaClient::initializekeys() --> must be the latest
}

void MegaClient::initializekeys()
{
    User *u = finduser(me);

    // Initialize private keys
    const string *av = (u->isattrvalid(ATTR_KEYRING)) ? u->getattr(ATTR_KEYRING) : NULL;
    if (av)
    {
        TLVstore *tlvRecords = TLVstore::containerToTLVrecords(av, &key);

        if (tlvRecords->find(EdDSA::TLV_KEY))
        {
            string prEd255 = tlvRecords->get(EdDSA::TLV_KEY);
            if (prEd255.size() == EdDSA::SEED_KEY_LENGTH)
            {
                signkey = new EdDSA((unsigned char *) prEd255.data());
                if (!signkey->initializationOK)
                {
                    delete signkey;
                    signkey = NULL;
                    clearKeys();
                    return;
                }
            }
        }

        if (tlvRecords->find(ECDH::TLV_KEY))
        {
            string prCu255 = tlvRecords->get(ECDH::TLV_KEY);
            if (prCu255.size() == ECDH::PRIVATE_KEY_LENGTH)
            {
                chatkey = new ECDH((unsigned char *) prCu255.data());
                if (!chatkey->initializationOK)
                {
                    delete chatkey;
                    chatkey = NULL;
                    clearKeys();
                    return;
                }
            }
        }
        delete tlvRecords;
    }

    string puEd255 = (u->isattrvalid(ATTR_ED25519_PUBK)) ? *u->getattr(ATTR_ED25519_PUBK) : "";
    string puCu255 = (u->isattrvalid(ATTR_CU25519_PUBK)) ? *u->getattr(ATTR_CU25519_PUBK) : "";
    string sigCu255 = (u->isattrvalid(ATTR_SIG_CU255_PUBK)) ? *u->getattr(ATTR_SIG_CU255_PUBK) : "";
    string sigPubk = (u->isattrvalid(ATTR_SIG_RSA_PUBK)) ? *u->getattr(ATTR_SIG_RSA_PUBK) : "";

    if (chatkey && signkey)    // THERE ARE KEYS
    {
        // Check Ed25519 public key against derived version
        if ((puEd255.size() != EdDSA::PUBLIC_KEY_LENGTH) || memcmp(puEd255.data(), signkey->pubKey, EdDSA::PUBLIC_KEY_LENGTH))
        {
            LOG_warn << "Public key for Ed25519 mismatch.";

            int creqtag = reqtag;
            reqtag = 0;
            sendevent(99417, "Ed25519 public key mismatch");
            reqtag = creqtag;

            clearKeys();
            resetKeyring();
            return;
        }

        // Check Cu25519 public key against derive version
        if ((puCu255.size() != ECDH::PUBLIC_KEY_LENGTH) || memcmp(puCu255.data(), chatkey->pubKey, ECDH::PUBLIC_KEY_LENGTH))
        {
            LOG_warn << "Public key for Cu25519 mismatch.";

            int creqtag = reqtag;
            reqtag = 0;
            sendevent(99412, "Cu25519 public key mismatch");
            reqtag = creqtag;

            clearKeys();
            resetKeyring();
            return;
        }

        // Verify signatures for Cu25519
        if (!sigCu255.size() ||
                !signkey->verifyKey((unsigned char*) puCu255.data(),
                                    puCu255.size(),
                                    &sigCu255,
                                    (unsigned char*) puEd255.data()))
        {
            LOG_warn << "Signature of public key for Cu25519 not found or mismatch";

            int creqtag = reqtag;
            reqtag = 0;
            sendevent(99413, "Signature of Cu25519 public key mismatch");
            reqtag = creqtag;

            clearKeys();
            resetKeyring();
            return;
        }

        // Verify signature for RSA public key
        string sigPubk = (u->isattrvalid(ATTR_SIG_RSA_PUBK)) ? *u->getattr(ATTR_SIG_RSA_PUBK) : "";
        string pubkstr;
        if (pubk.isvalid())
        {
            pubk.serializekeyforjs(&pubkstr, AsymmCipher::PUBKEY);
        }
        if (!pubkstr.size() || !sigPubk.size())
        {
            int creqtag = reqtag;
            reqtag = 0;

            if (!pubkstr.size())
            {
                LOG_warn << "Error serializing RSA public key";
                sendevent(99421, "Error serializing RSA public key");
            }
            if (!sigPubk.size())
            {
                LOG_warn << "Signature of public key for RSA not found";
                sendevent(99422, "Signature of public key for RSA not found");
            }
            reqtag = creqtag;

            clearKeys();
            resetKeyring();
            return;
        }
        if (!signkey->verifyKey((unsigned char*) pubkstr.data(),
                                    pubkstr.size(),
                                    &sigPubk,
                                    (unsigned char*) puEd255.data()))
        {
            LOG_warn << "Verification of signature of public key for RSA failed";

            int creqtag = reqtag;
            reqtag = 0;
            sendevent(99414, "Verification of signature of public key for RSA failed");
            reqtag = creqtag;

            clearKeys();
            resetKeyring();
            return;
        }

        // if we reached this point, everything is OK
        LOG_info << "Keypairs and signatures loaded successfully";
        fetchingkeys = false;
        return;
    }
    else if (!signkey && !chatkey)       // THERE ARE NO KEYS
    {
        // Check completeness of keypairs
        if (!pubk.isvalid() || puEd255.size() || puCu255.size() || sigCu255.size() || sigPubk.size())
        {
            LOG_warn << "Public keys and/or signatures found witout their respective private key.";

            int creqtag = reqtag;
            reqtag = 0;
            sendevent(99415, "Incomplete keypair detected");
            reqtag = creqtag;

            clearKeys();
            return;
        }
        else    // No keys were set --> generate keypairs and related attributes
        {
            // generate keypairs
            EdDSA *signkey = new EdDSA();
            ECDH *chatkey = new ECDH();

            if (!chatkey->initializationOK || !signkey->initializationOK)
            {
                LOG_err << "Initialization of keys Cu25519 and/or Ed25519 failed";
                clearKeys();
                resetKeyring();
                return;

            }

            // prepare the TLV for private keys
            TLVstore tlvRecords;
            tlvRecords.set(EdDSA::TLV_KEY, string((const char*)signkey->keySeed, EdDSA::SEED_KEY_LENGTH));
            tlvRecords.set(ECDH::TLV_KEY, string((const char*)chatkey->privKey, ECDH::PRIVATE_KEY_LENGTH));
            string *tlvContainer = tlvRecords.tlvRecordsToContainer(&key);

            // prepare signatures
            string pubkStr;
            pubk.serializekeyforjs(&pubkStr, AsymmCipher::PUBKEY);
            signkey->signKey((unsigned char*)pubkStr.data(), pubkStr.size(), &sigPubk);
            signkey->signKey(chatkey->pubKey, ECDH::PUBLIC_KEY_LENGTH, &sigCu255);

            // store keys into user attributes (skipping the procresult() <-- reqtag=0)
            userattr_map attrs;
            string buf;

            buf.assign(tlvContainer->data(), tlvContainer->size());
            attrs[ATTR_KEYRING] = buf;

            buf.assign((const char *) signkey->pubKey, EdDSA::PUBLIC_KEY_LENGTH);
            attrs[ATTR_ED25519_PUBK] = buf;

            buf.assign((const char *) chatkey->pubKey, ECDH::PUBLIC_KEY_LENGTH);
            attrs[ATTR_CU25519_PUBK] = buf;

            buf.assign(sigPubk.data(), sigPubk.size());
            attrs[ATTR_SIG_RSA_PUBK] = buf;

            buf.assign(sigCu255.data(), sigCu255.size());
            attrs[ATTR_SIG_CU255_PUBK] = buf;

            putua(&attrs, 0);

            delete tlvContainer;
            delete chatkey;
            delete signkey; // MegaClient::signkey & chatkey are created on putua::procresult()

            LOG_info << "Creating new keypairs and signatures";
            fetchingkeys = false;
            return;
        }
    }
    else    // there is chatkey but no signing key, or viceversa
    {
        LOG_warn << "Keyring exists, but it's incomplete.";

        int creqtag = reqtag;
        reqtag = 0;
        if (!chatkey)
        {
            sendevent(99416, "Incomplete keyring detected: private key for Cu25519 not found.");
        }
        else // !signkey
        {
            sendevent(99423, "Incomplete keyring detected: private key for Ed25519 not found.");
        }
        reqtag = creqtag;

        resetKeyring();
        clearKeys();
        return;
    }
}
#endif  // ENABLE_CHAT

void MegaClient::purgenodesusersabortsc()
{
    app->clearing();

    while (!hdrns.empty())
    {
        delete hdrns.begin()->second;
    }

#ifdef ENABLE_SYNC
    for (sync_list::iterator it = syncs.begin(); it != syncs.end(); )
    {
        (*it)->changestate(SYNC_CANCELED);
        delete *(it++);
    }

    syncs.clear();
#endif

    for (node_map::iterator it = nodes.begin(); it != nodes.end(); it++)
    {
        delete it->second;
    }

    nodes.clear();

#ifdef ENABLE_SYNC
    todebris.clear();
    tounlink.clear();
    fingerprints.clear();
#endif

    for (fafc_map::iterator cit = fafcs.begin(); cit != fafcs.end(); cit++)
    {
        for (int i = 2; i--; )
        {
            for (faf_map::iterator it = cit->second->fafs[i].begin(); it != cit->second->fafs[i].end(); it++)
            {
                delete it->second;
            }

            cit->second->fafs[i].clear();
        }
    }

    for (newshare_list::iterator it = newshares.begin(); it != newshares.end(); it++)
    {
        delete *it;
    }

    newshares.clear();

    nodenotify.clear();
    usernotify.clear();
    pcrnotify.clear();

#ifndef ENABLE_CHAT
    users.clear();
    uhindex.clear();
    umindex.clear();
#else
    for (user_map::iterator it = users.begin(); it != users.end(); )
    {
        User *u = &(it->second);
        it++;
        if (u->userhandle != me)
        {
            discarduser(u->userhandle);
        }
    }

    assert(users.size() <= 1 && uhindex.size() <= 1 && umindex.size() <= 1);
#endif

    for (handlepcr_map::iterator it = pcrindex.begin(); it != pcrindex.end(); it++)
    {
        delete it->second;
    }

    pcrindex.clear();

    *scsn = 0;

    if (pendingsc)
    {
        app->request_response_progress(-1, -1);
        pendingsc->disconnect();
    }

    init();
}

// request direct read by node pointer
void MegaClient::pread(Node* n, m_off_t count, m_off_t offset, void* appdata)
{
    queueread(n->nodehandle, true, n->nodecipher(), MemAccess::get<int64_t>((const char*)n->nodekey.data() + SymmCipher::KEYLENGTH), count, offset, appdata);
}

// request direct read by exported handle / key
void MegaClient::pread(handle ph, SymmCipher* key, int64_t ctriv, m_off_t count, m_off_t offset, void* appdata)
{
    queueread(ph, false, key, ctriv, count, offset, appdata);
}

// since only the first six bytes of a handle are in use, we use the seventh to encode its type
void MegaClient::encodehandletype(handle* hp, bool p)
{
    if (p)
    {
        ((char*)hp)[NODEHANDLE] = 1;
    }
}

bool MegaClient::isprivatehandle(handle* hp)
{
    return ((char*)hp)[NODEHANDLE] != 0;
}

void MegaClient::queueread(handle h, bool p, SymmCipher* key, int64_t ctriv, m_off_t offset, m_off_t count, void* appdata)
{
    handledrn_map::iterator it;

    encodehandletype(&h, p);

    it = hdrns.find(h);

    if (it == hdrns.end())
    {
        // this handle is not being accessed yet: insert
        it = hdrns.insert(hdrns.end(), pair<handle, DirectReadNode*>(h, new DirectReadNode(this, h, p, key, ctriv)));
        it->second->hdrn_it = it;
        it->second->enqueue(offset, count, reqtag, appdata);

        if (overquotauntil && overquotauntil > Waiter::ds)
        {
            dstime timeleft = overquotauntil - Waiter::ds;
            app->pread_failure(API_EOVERQUOTA, 0, appdata, timeleft);
            it->second->schedule(timeleft);
        }
        else
        {
            it->second->dispatch();
        }
    }
    else
    {
        it->second->enqueue(offset, count, reqtag, appdata);
    }
}

// cancel direct read by node pointer / count / count
void MegaClient::preadabort(Node* n, m_off_t offset, m_off_t count)
{
    abortreads(n->nodehandle, true, offset, count);
}

// cancel direct read by exported handle / offset / count
void MegaClient::preadabort(handle ph, m_off_t offset, m_off_t count)
{
    abortreads(ph, false, offset, count);
}

void MegaClient::abortreads(handle h, bool p, m_off_t offset, m_off_t count)
{
    handledrn_map::iterator it;
    DirectReadNode* drn;

    encodehandletype(&h, p);
    
    if ((it = hdrns.find(h)) != hdrns.end())
    {
        drn = it->second;

        for (dr_list::iterator it = drn->reads.begin(); it != drn->reads.end(); )
        {
            if ((offset < 0 || offset == (*it)->offset) && (count < 0 || count == (*it)->count))
            {
                app->pread_failure(API_EINCOMPLETE, (*it)->drn->retries, (*it)->appdata, 0);

                delete *(it++);
            }
            else it++;
        }
    }
}

// execute pending directreads
bool MegaClient::execdirectreads()
{
    bool r = false;
    DirectReadSlot* drs;

    if (drq.size() < MAXDRSLOTS)
    {
        // fill slots
        for (dr_list::iterator it = drq.begin(); it != drq.end(); it++)
        {
            if (!(*it)->drs)
            {
                drs = new DirectReadSlot(*it);
                (*it)->drs = drs;
                r = true;

                if (drq.size() >= MAXDRSLOTS) break;
            }
        }
    }

    // perform slot I/O
    for (drs_list::iterator it = drss.begin(); it != drss.end(); )
    {
        if ((*(it++))->doio())
        {
            r = true;
            break;
        }
    }

    while (!dsdrns.empty() && dsdrns.begin()->first <= Waiter::ds)
    {
        if (dsdrns.begin()->second->reads.size() && (dsdrns.begin()->second->tempurl.size() || dsdrns.begin()->second->pendingcmd))
        {
            LOG_warn << "DirectRead scheduled retry";
            dsdrns.begin()->second->retry(API_EAGAIN);
        }
        else
        {
            LOG_debug << "Dispatching scheduled streaming";
            dsdrns.begin()->second->dispatch();
        }
    }

    return r;
}

// recreate filenames of active PUT transfers
void MegaClient::updateputs()
{
    for (transferslot_list::iterator it = tslots.begin(); it != tslots.end(); it++)
    {
        if ((*it)->transfer->type == PUT && (*it)->transfer->files.size())
        {
            (*it)->transfer->files.front()->prepare();
        }
    }
}

// check sync path, add sync if folder
// disallow nested syncs (there is only one LocalNode pointer per node), return
// EEXIST otherwise
// (FIXME: perform the same check for local paths!)
error MegaClient::addsync(string* rootpath, const char* debris, string* localdebris, Node* remotenode, fsfp_t fsfp, int tag)
{
#ifdef ENABLE_SYNC
    // cannot sync files, rubbish bins or inboxes
    if (remotenode->type != FOLDERNODE && remotenode->type != ROOTNODE)
    {
        return API_EACCESS;
    }

    Node* n;
    bool inshare;

    // any active syncs below?
    for (sync_list::iterator it = syncs.begin(); it != syncs.end(); it++)
    {
        if ((*it)->state == SYNC_ACTIVE || (*it)->state == SYNC_INITIALSCAN)
        {
            n = (*it)->localroot.node;

            do {
                if (n == remotenode)
                {
                    return API_EEXIST;
                }
            } while ((n = n->parent));
        }
    }

    // any active syncs above?
    n = remotenode;
    inshare = false;

    do {
        for (sync_list::iterator it = syncs.begin(); it != syncs.end(); it++)
        {
            if (((*it)->state == SYNC_ACTIVE || (*it)->state == SYNC_INITIALSCAN)
             && n == (*it)->localroot.node)
            {
                return API_EEXIST;
            }
        }
        
        if (n->inshare && !inshare)
        {
            // we need FULL access to sync
            // FIXME: allow downsyncing from RDONLY and limited syncing to RDWR shares
            if (n->inshare->access != FULL) return API_EACCESS;

            inshare = true;
        }
    } while ((n = n->parent));

    if (inshare)
    {
        // this sync is located in an inbound share - make sure that there
        // are no access restrictions in place anywhere in the sync's tree
        for (user_map::iterator uit = users.begin(); uit != users.end(); uit++)
        {
            User* u = &uit->second;

            if (u->sharing.size())
            {
                for (handle_set::iterator sit = u->sharing.begin(); sit != u->sharing.end(); sit++)
                {
                    if ((n = nodebyhandle(*sit)) && n->inshare && n->inshare->access != FULL)
                    {
                        do {
                            if (n == remotenode)
                            {
                                return API_EACCESS;
                            }
                        } while ((n = n->parent));
                    }
                }
            }
        }
    }

    if (rootpath->size() >= fsaccess->localseparator.size()
     && !memcmp(rootpath->data() + (rootpath->size() & -fsaccess->localseparator.size()) - fsaccess->localseparator.size(),
                fsaccess->localseparator.data(),
                fsaccess->localseparator.size()))
    {
        rootpath->resize((rootpath->size() & -fsaccess->localseparator.size()) - fsaccess->localseparator.size());
    }
    
    if (!fsaccess->issyncsupported(rootpath))
    {
        LOG_warn << "Unsupported filesystem";
        return API_EFAILED;
    }

    FileAccess* fa = fsaccess->newfileaccess();
    error e;

    if (fa->fopen(rootpath, true, false))
    {
        if (fa->type == FOLDERNODE)
        {
            string utf8path;
            fsaccess->local2path(rootpath, &utf8path);
            LOG_debug << "Adding sync: " << utf8path;

            Sync* sync = new Sync(this, rootpath, debris, localdebris, remotenode, fsfp, inshare, tag);

            if (sync->scan(rootpath, fa))
            {
                #ifdef ENABLE_SYNC
                    syncsup = false;
                #endif

                e = API_OK;
                sync->initializing = false;
            }
            else
            {
                delete sync;
                e = API_ENOENT;
            }

            syncadded = true;
        }
        else
        {
            e = API_EACCESS;    // cannot sync individual files
        }
    }
    else
    {
        e = fa->retry ? API_ETEMPUNAVAIL : API_ENOENT;
    }

    delete fa;

    return e;
#else
    return API_EINCOMPLETE;
#endif
}

#ifdef ENABLE_SYNC
// syncids are usable to indicate putnodes()-local parent linkage
handle MegaClient::nextsyncid()
{
    byte* ptr = (byte*)&currsyncid;

    while (!++*ptr && ptr < (byte*)&currsyncid + NODEHANDLE)
    {
        ptr++;
    }

    return currsyncid;
}

// recursively stop all transfers
void MegaClient::stopxfers(LocalNode* l)
{
    if (l->type != FILENODE)
    {
        for (localnode_map::iterator it = l->children.begin(); it != l->children.end(); it++)
        {
            stopxfers(it->second);
        }
    }
  
    stopxfer(l);
}

// add child to nchildren hash (deterministically prefer newer/larger versions
// of identical names to avoid flapping)
// apply standard unescaping, if necessary (use *strings as ephemeral storage
// space)
void MegaClient::addchild(remotenode_map* nchildren, string* name, Node* n, list<string>* strings) const
{
    Node** npp;

    if (name->find('%') + 1)
    {
        string tmplocalname;

        // perform one round of unescaping to ensure that the resulting local
        // filename matches
        fsaccess->path2local(name, &tmplocalname);
        fsaccess->local2name(&tmplocalname);

        strings->push_back(tmplocalname);
        name = &strings->back();
    }

    npp = &(*nchildren)[name];

    if (!*npp
     || n->mtime > (*npp)->mtime
     || (n->mtime == (*npp)->mtime && n->size > (*npp)->size)
     || (n->mtime == (*npp)->mtime && n->size == (*npp)->size && memcmp(n->crc, (*npp)->crc, sizeof n->crc) > 0))
    {
        *npp = n;
    }
}

// downward sync - recursively scan for tree differences and execute them locally
// this is first called after the local node tree is complete
// actions taken:
// * create missing local folders
// * initiate GET transfers to missing local files (but only if the target
// folder was created successfully)
// * attempt to execute renames, moves and deletions (deletions require the
// rubbish flag to be set)
// returns false if any local fs op failed transiently
bool MegaClient::syncdown(LocalNode* l, string* localpath, bool rubbish)
{
    // only use for LocalNodes with a corresponding and properly linked Node
    if (l->type != FOLDERNODE || !l->node || (l->parent && l->node->parent->localnode != l->parent))
    {
        return true;
    }

    list<string> strings;
    remotenode_map nchildren;
    remotenode_map::iterator rit;

    bool success = true;

    // build array of sync-relevant (in case of clashes, the newest alias wins)
    // remote children by name
    string localname;

    // build child hash - nameclash resolution: use newest/largest version
    for (node_list::iterator it = l->node->children.begin(); it != l->node->children.end(); it++)
    {
        attr_map::iterator ait;

        // node must be syncable, alive, decrypted and have its name defined to
        // be considered - also, prevent clashes with the local debris folder
        if ((app->sync_syncable(*it)
             && (*it)->syncdeleted == SYNCDEL_NONE
             && !(*it)->attrstring
             && (ait = (*it)->attrs.map.find('n')) != (*it)->attrs.map.end()
             && ait->second.size())
         && (l->parent || l->sync->debris != ait->second))
        {
            addchild(&nchildren, &ait->second, *it, &strings);
        }
        else
        {
            LOG_debug << "Node skipped " << (*it)->nodehandle;
        }
    }

    // remove remote items that exist locally from hash, recurse into existing folders
    for (localnode_map::iterator lit = l->children.begin(); lit != l->children.end(); )
    {
        LocalNode* ll = lit->second;

        rit = nchildren.find(&ll->name);

        size_t t = localpath->size();

        localpath->append(fsaccess->localseparator);
        localpath->append(ll->localname);

        // do we have a corresponding remote child?
        if (rit != nchildren.end())
        {
            // corresponding remote node exists
            // local: folder, remote: file - ignore
            // local: file, remote: folder - ignore
            // local: folder, remote: folder - recurse
            // local: file, remote: file - overwrite if newer
            if (ll->type != rit->second->type)
            {
                // folder/file clash: do nothing (rather than attempting to
                // second-guess the user)
                nchildren.erase(rit);
            }
            else if (ll->type == FILENODE)
            {
                if (ll->node != rit->second)
                {
                    ll->sync->statecacheadd(ll);
                }

                ll->setnode(rit->second);

                // file exists on both sides - do not overwrite if local version newer or same
                if (ll->mtime > rit->second->mtime)
                {
                    // local version is newer
                    nchildren.erase(rit);
                }
                else if (ll->mtime == rit->second->mtime
                         && (ll->size > rit->second->size
                             || (ll->size == rit->second->size && memcmp(ll->crc, rit->second->crc, sizeof ll->crc) > 0)))

                {
                    if (ll->size < rit->second->size)
                    {
                        LOG_warn << "Syncdown. Same mtime but lower size: " << ll->name
                                 << " mtime: " << ll->mtime << " size: " << ll->size << " Nhandle: " << LOG_NODEHANDLE(rit->second->nodehandle);
                    }
                    else
                    {
                        LOG_warn << "Syncdown. Same mtime and size, but lower CRC: " << ll->name
                                 << " mtime: " << ll->mtime << " size: " << ll->size << " Nhandle: " << LOG_NODEHANDLE(rit->second->nodehandle);
                    }

                    nchildren.erase(rit);
                }
                else if (*ll == *(FileFingerprint*)rit->second)
                {
                    // both files are identical
                    nchildren.erase(rit);
                }
                else
                {
                    // means that the localnode is going to be overwritten
                    if (rit->second->localnode && rit->second->localnode->transfer)
                    {
                        LOG_debug << "Stopping an unneeded upload";
                        stopxfer(rit->second->localnode);
                    }

                    rit->second->localnode = (LocalNode*)~0;
                }
            }
            else
            {
                if (ll->node != rit->second)
                {
                    ll->setnode(rit->second);
                    ll->sync->statecacheadd(ll);
                }

                // recurse into directories of equal name
                if (!syncdown(ll, localpath, rubbish) && success)
                {
                    success = false;
                }

                nchildren.erase(rit);
            }

            lit++;
        }
        else if (rubbish && ll->deleted)    // no corresponding remote node: delete local item
        {
            if (ll->type == FILENODE)
            {
                // only delete the file if it is unchanged
                string tmplocalpath;

                ll->getlocalpath(&tmplocalpath);

                FileAccess* fa = fsaccess->newfileaccess();

                if (fa->fopen(&tmplocalpath, true, false))
                {
                    FileFingerprint fp;
                    fp.genfingerprint(fa);

                    if (!(fp == *(FileFingerprint*)ll))
                    {
                        ll->deleted = false;
                    }
                }

                delete fa;
            }

            if (ll->deleted)
            {
                // attempt deletion and re-queue for retry in case of a transient failure
                ll->treestate(TREESTATE_SYNCING);

                if (l->sync->movetolocaldebris(localpath) || !fsaccess->transient_error)
                {
                    delete lit++->second;
                }
                else
                {
                    fsaccess->local2path(localpath, &blockedfile);
                    success = false;
                    lit++;
                }
            }
        }
        else
        {
            lit++;
        }

        localpath->resize(t);
    }

    // create/move missing local folders / FolderNodes, initiate downloads of
    // missing local files
    for (rit = nchildren.begin(); rit != nchildren.end(); rit++)
    {
        size_t t = localpath->size();

        localname = rit->second->attrs.map.find('n')->second;

        fsaccess->name2local(&localname);
        localpath->append(fsaccess->localseparator);
        localpath->append(localname);

        string utf8path;
        fsaccess->local2path(localpath, &utf8path);
        LOG_debug << "Unsynced remote node in syncdown: " << utf8path << " Nsize: " << rit->second->size
                  << " Nmtime: " << rit->second->mtime << " Nhandle: " << LOG_NODEHANDLE(rit->second->nodehandle);

        // does this node already have a corresponding LocalNode under
        // a different name or elsewhere in the filesystem?
        if (rit->second->localnode && rit->second->localnode != (LocalNode*)~0)
        {
            LOG_debug << "has a previous localnode: " << rit->second->localnode->name;
            if (rit->second->localnode->parent)
            {
                LOG_debug << "with a previous parent: " << rit->second->localnode->parent->name;
                string curpath;

                rit->second->localnode->getlocalpath(&curpath);
                rit->second->localnode->treestate(TREESTATE_SYNCING);

                LOG_debug << "Renaming/moving from the previous location to the new one";
                if (fsaccess->renamelocal(&curpath, localpath))
                {
                    fsaccess->local2path(localpath, &localname);
                    app->syncupdate_local_move(rit->second->localnode->sync,
                                               rit->second->localnode, localname.c_str());

                    // update LocalNode tree to reflect the move/rename
                    rit->second->localnode->setnameparent(l, localpath);

                    rit->second->localnode->sync->statecacheadd(rit->second->localnode);

                    // update filenames so that PUT transfers can continue seamlessly
                    updateputs();
                    syncactivity = true;

                    rit->second->localnode->treestate(TREESTATE_SYNCED);
                }
                else if (success && fsaccess->transient_error)
                {
                    // schedule retry
                    fsaccess->local2path(&curpath, &blockedfile);
                    LOG_debug << "Transient error moving localnode";
                    success = false;
                }
            }
            else
            {
                LOG_debug << "without a previous parent. Skipping";
            }
        }
        else
        {
            LOG_debug << "doesn't have a previous localnode";
            // missing node is not associated with an existing LocalNode
            if (rit->second->type == FILENODE)
            {
                bool download = true;
                FileAccess *f = fsaccess->newfileaccess();
                if (rit->second->localnode != (LocalNode*)~0
                        && f->fopen(localpath, true, false))
                {
                    LOG_debug << "Skipping download over an unscanned file/folder";
                    download = false;
                }
                delete f;
                rit->second->localnode = NULL;

                // start fetching this node, unless fetch is already in progress
                // FIXME: to cover renames that occur during the
                // download, reconstruct localname in complete()
                if (download && !rit->second->syncget)
                {
                    LOG_debug << "Start fetching file node";
                    fsaccess->local2path(localpath, &localname);
                    app->syncupdate_get(l->sync, rit->second, localname.c_str());

                    rit->second->syncget = new SyncFileGet(l->sync, rit->second, localpath);
                    nextreqtag();
                    startxfer(GET, rit->second->syncget);
                    syncactivity = true;
                }
            }
            else
            {
                LOG_debug << "Creating local folder";

                // create local path, add to LocalNodes and recurse
                if (fsaccess->mkdirlocal(localpath))
                {
                    LocalNode* ll = l->sync->checkpath(l, localpath, &localname);

                    if (ll && ll != (LocalNode*)~0)
                    {
                        LOG_debug << "Local folder created, continuing syncdown";

                        ll->setnode(rit->second);
                        ll->sync->statecacheadd(ll);

                        if (!syncdown(ll, localpath, rubbish) && success)
                        {
                            LOG_debug << "Syncdown not finished";
                            success = false;
                        }
                    }
                    else
                    {
                        LOG_debug << "Checkpath() failed " << (ll == NULL);
                    }
                }
                else if (success && fsaccess->transient_error)
                {
                    fsaccess->local2path(localpath, &blockedfile);
                    LOG_debug << "Transient error creating folder";
                    success = false;
                }
                else if (!fsaccess->transient_error)
                {
                    LOG_debug << "Non transient error creating folder";
                }
            }
        }

        localpath->resize(t);
    }

    return success;
}

// recursively traverse tree of LocalNodes and match with remote Nodes
// mark nodes to be rubbished in deleted. with their nodehandle
// mark additional nodes to to rubbished (those overwritten) by accumulating
// their nodehandles in rubbish.
// nodes to be added are stored in synccreate. - with nodehandle set to parent
// if attached to an existing node
// l and n are assumed to be folders and existing on both sides or scheduled
// for creation
bool MegaClient::syncup(LocalNode* l, dstime* nds)
{
    bool insync = true;

    list<string> strings;
    remotenode_map nchildren;
    remotenode_map::iterator rit;

    // build array of sync-relevant (newest alias wins) remote children by name
    attr_map::iterator ait;

    // UTF-8 converted local name
    string localname;

    if (l->node)
    {
        // corresponding remote node present: build child hash - nameclash
        // resolution: use newest version
        for (node_list::iterator it = l->node->children.begin(); it != l->node->children.end(); it++)
        {
            // node must be alive
            if ((*it)->syncdeleted == SYNCDEL_NONE)
            {
                // check if there is a crypto key missing...
                if ((*it)->attrstring)
                {
                    if (!l->reported)
                    {
                        char* buf = new char[(*it)->nodekey.size() * 4 / 3 + 4];
                        Base64::btoa((byte *)(*it)->nodekey.data(), (*it)->nodekey.size(), buf);

                        LOG_warn << "Sync: Undecryptable child node. " << buf;

                        l->reported = true;

                        char report[256];

                        Base64::btoa((const byte *)&(*it)->nodehandle, MegaClient::NODEHANDLE, report);
                        
                        sprintf(report + 8, " %d %.200s", (*it)->type, buf);

                        // report an "undecrypted child" event
                        int creqtag = reqtag;
                        reqtag = 0;
                        reportevent("CU", report);
                        reqtag = creqtag;

                        delete [] buf;
                    }

                    continue;
                }

                // ...or a node name attribute missing
                if ((ait = (*it)->attrs.map.find('n')) == (*it)->attrs.map.end())
                {
                    LOG_warn << "Node name missing, not syncing subtree: " << l->name.c_str();

                    if (!l->reported)
                    {
                        l->reported = true;

                        // report a "no-name child" event
                        int creqtag = reqtag;
                        reqtag = 0;
                        reportevent("CN");
                        reqtag = creqtag;
                    }

                    continue;
                }

                addchild(&nchildren, &ait->second, *it, &strings);
            }
        }
    }

    // check for elements that need to be created, deleted or updated on the
    // remote side
    for (localnode_map::iterator lit = l->children.begin(); lit != l->children.end(); lit++)
    {
        LocalNode* ll = lit->second;

        if (ll->deleted)
        {
            LOG_debug << "LocalNode deleted " << ll->name;
            continue;
        }

        localname = *lit->first;
        fsaccess->local2name(&localname);
        if (!localname.size() || !ll->name.size())
        {
            if (!ll->reported)
            {
                ll->reported = true;

                char report[256];
                sprintf(report, "%d %d %d %d", (int)lit->first->size(), (int)localname.size(), (int)ll->name.size(), (int)ll->type);

                // report a "no-name localnode" event
                int creqtag = reqtag;
                reqtag = 0;
                reportevent("LN", report);
                reqtag = creqtag;
            }
            continue;
        }

        rit = nchildren.find(&localname);

        // do we have a corresponding remote child?
        if (rit != nchildren.end())
        {
            // corresponding remote node exists
            // local: folder, remote: file - overwrite
            // local: file, remote: folder - overwrite
            // local: folder, remote: folder - recurse
            // local: file, remote: file - overwrite if newer
            if (ll->type != rit->second->type)
            {
                insync = false;
                LOG_warn << "Type changed: " << localname;
                movetosyncdebris(rit->second, l->sync->inshare);
            }
            else
            {
                // file on both sides - do not overwrite if local version older or identical
                if (ll->type == FILENODE)
                {
                    // skip if remote file is newer
                    if (ll->mtime < rit->second->mtime)
                    {
                        LOG_debug << "LocalNode is older: " << ll->name;
                        continue;
                    }                           

                    if (ll->mtime == rit->second->mtime)
                    {
                        if (ll->size < rit->second->size)
                        {
                            LOG_warn << "Syncup. Same mtime but lower size: " << ll->name
                                     << " mtime: " << ll->mtime << " size: " << ll->size << " Nhandle: " << LOG_NODEHANDLE(rit->second->nodehandle);

                            continue;
                        }

                        if (ll->size == rit->second->size && memcmp(ll->crc, rit->second->crc, sizeof ll->crc) < 0)
                        {
                            LOG_warn << "Syncup. Same mtime and size, but lower CRC: " << ll->name
                                     << " mtime: " << ll->mtime << " size: " << ll->size << " Nhandle: " << LOG_NODEHANDLE(rit->second->nodehandle);

                            continue;
                        }
                    }

                    if (ll->node != rit->second)
                    {
                        ll->sync->statecacheadd(ll);
                    }

                    ll->setnode(rit->second);

                    if (ll->size == rit->second->size)
                    {
                        // check if file is likely to be identical
                        if (rit->second->isvalid
                          ? *ll == *(FileFingerprint*)rit->second
                          : (ll->mtime == rit->second->mtime))
                        {
                            // files have the same size and the same mtime (or the
                            // same fingerprint, if available): no action needed
                            if (!ll->checked)
                            {                                
                                if (gfx && gfx->isgfx(&ll->localname))
                                {
                                    int missingattr = 0;

                                    // check for missing imagery
                                    if (!ll->node->hasfileattribute(GfxProc::THUMBNAIL120X120))
                                    {
                                        missingattr |= 1 << GfxProc::THUMBNAIL120X120;
                                    }

                                    if (!ll->node->hasfileattribute(GfxProc::PREVIEW1000x1000))
                                    {
                                        missingattr |= 1 << GfxProc::PREVIEW1000x1000;
                                    }

                                    if (missingattr && checkaccess(ll->node, OWNER))
                                    {
                                        char me64[12];
                                        Base64::btoa((const byte*)&me, MegaClient::USERHANDLE, me64);
                                        if (ll->node->attrs.map.find('f') == ll->node->attrs.map.end() || ll->node->attrs.map['f'] != me64)
                                        {
                                            LOG_debug << "Restoring missing attributes: " << ll->name;
                                            string localpath;
                                            ll->getlocalpath(&localpath);
                                            SymmCipher *symmcipher = ll->node->nodecipher();
                                            gfx->gendimensionsputfa(NULL, &localpath, ll->node->nodehandle, symmcipher, missingattr);
                                        }
                                    }
                                }

                                ll->checked = true;
                            }

                            // if this node is being fetched, but it's already synced
                            if (rit->second->syncget)
                            {
                                LOG_debug << "Stopping unneeded download";
                                delete rit->second->syncget;
                                rit->second->syncget = NULL;
                            }

                            // if this localnode is being uploaded, but it's already synced
                            if (ll->transfer)
                            {
                                LOG_debug << "Stopping unneeded upload";
                                stopxfer(ll);
                            }

                            ll->treestate(TREESTATE_SYNCED);
                            continue;
                        }
                    }

                    LOG_debug << "LocalNode change detected on syncupload: " << ll->name << " LNsize: " << ll->size << " LNmtime: " << ll->mtime
                              << " NSize: " << rit->second->size << " Nmtime: " << rit->second->mtime << " Nhandle: " << LOG_NODEHANDLE(rit->second->nodehandle);

#ifdef WIN32
                    if(ll->size == ll->node->size && !memcmp(ll->crc, ll->node->crc, sizeof(ll->crc)))
                    {
                        LOG_debug << "Modification time changed only";
                        FileAccess *f = fsaccess->newfileaccess();
                        string lpath;
                        ll->getlocalpath(&lpath);
                        string stream = lpath;
                        stream.append((char *)L":$CmdTcID:$DATA", 30);
                        if(f->fopen(&stream))
                        {
                            LOG_warn << "COMODO detected";
                            HKEY hKey;
                            if(RegOpenKeyEx(HKEY_LOCAL_MACHINE,
                                            L"SYSTEM\\CurrentControlSet\\Services\\CmdAgent\\CisConfigs\\0\\HIPS\\SBSettings",
                                            0,
                                            KEY_QUERY_VALUE,
                                            &hKey ) == ERROR_SUCCESS)
                            {
                                DWORD value = 0;
                                DWORD size = sizeof(value);
                                if(RegQueryValueEx(hKey, L"EnableSourceTracking", NULL, NULL, (LPBYTE)&value, &size) == ERROR_SUCCESS)
                                {
                                    if (value == 1 && fsaccess->setmtimelocal(&lpath, ll->node->mtime))
                                    {
                                        LOG_warn << "Fixed modification time probably changed by COMODO";
                                        ll->mtime = ll->node->mtime;
                                        ll->treestate(TREESTATE_SYNCED);
                                        RegCloseKey(hKey);
                                        delete f;
                                        continue;
                                    }
                                }
                                RegCloseKey(hKey);
                            }
                        }
                        delete f;
                    }
#endif

                    // if this node is being fetched, but has to be upsynced
                    if (rit->second->syncget)
                    {
                        LOG_debug << "Stopping unneeded download";
                        delete rit->second->syncget;
                        rit->second->syncget = NULL;
                    }
                }
                else
                {
                    insync = false;

                    if (ll->node != rit->second)
                    {
                        ll->setnode(rit->second);
                        ll->sync->statecacheadd(ll);
                    }

                    // recurse into directories of equal name
                    if (!syncup(ll, nds))
                    {
                        return false;
                    }
                    continue;
                }
            }
        }

        if (ll->type == FILENODE)
        {
            // do not begin transfer until the file size / mtime has stabilized
            insync = false;

            if (ll->transfer)
            {
                continue;
            }

            LOG_verbose << "Unsynced LocalNode (file): " << ll->name << " " << ll << " " << (ll->transfer != 0);

            if (Waiter::ds < ll->nagleds)
            {
                LOG_debug << "Waiting for the upload delay: " << ll->name << " " << ll->nagleds;
                if (ll->nagleds < *nds)
                {
                    *nds = ll->nagleds;
                }

                continue;
            }
            else
            {
                string localpath;
                bool t;
                FileAccess* fa = fsaccess->newfileaccess();

                ll->getlocalpath(&localpath);

                if (!(t = fa->fopen(&localpath, true, false))
                 || fa->size != ll->size
                 || fa->mtime != ll->mtime)
                {
                    if (t)
                    {
                        ll->sync->localbytes -= ll->size;
                        ll->genfingerprint(fa);
                        ll->sync->localbytes += ll->size;                        

                        ll->sync->statecacheadd(ll);
                    }

                    ll->bumpnagleds();

                    LOG_debug << "Localnode not stable yet: " << ll->name << " " << t << " " << fa->size << " " << ll->size
                              << " " << fa->mtime << " " << ll->mtime << " " << ll->nagleds;

                    delete fa;

                    if (ll->nagleds < *nds)
                    {
                        *nds = ll->nagleds;
                    }

                    continue;
                }

                delete fa;
                
                ll->created = false;
            }
        }
        else
        {
            LOG_verbose << "Unsynced LocalNode (folder): " << ll->name;
        }

        if (ll->created)
        {
            if (!ll->reported)
            {
                ll->reported = true;

                // FIXME: remove created flag and associated safeguards after
                // positively verifying the absence of a related repetitive node creation bug
                LOG_err << "Internal error: Duplicate node creation: " << ll->name.c_str();

                char report[256];

                // always report LocalNode's type, name length, mtime, file size
                sprintf(report, "[%u %u %d %d %d] %d %d %d %d %d %" PRIi64,
                    (int)nchildren.size(),
                    (int)l->children.size(),
                    l->node ? (int)l->node->children.size() : -1,
                    (int)synccreate.size(),
                    syncadding,
                    ll->type,
                    (int)ll->name.size(),
                    (int)ll->mtime,
                    (int)ll->sync->state,
                    (int)ll->sync->inshare,
                    ll->size);

                if (ll->node)
                {
                    int namelen;

                    if ((ait = ll->node->attrs.map.find('n')) != ll->node->attrs.map.end())
                    {
                        namelen = ait->second.size();
                    }
                    else
                    {
                        namelen = -1;
                    }

                    // additionally, report corresponding Node's type, name length, mtime, file size and handle
                    sprintf(strchr(report, 0), " %d %d %d %" PRIi64 " %d ", ll->node->type, namelen, (int)ll->node->mtime, ll->node->size, ll->node->syncdeleted);
                    Base64::btoa((const byte *)&ll->node->nodehandle, MegaClient::NODEHANDLE, strchr(report, 0));
                }

                // report a "dupe" event
                int creqtag = reqtag;
                reqtag = 0;
                reportevent("D2", report);
                reqtag = creqtag;
            }
            else
            {
                LOG_err << "LocalNode created and reported " << ll->name;
            }
        }
        else
        {
            ll->created = true;

            // create remote folder or send file
            LOG_debug << "Adding local file to synccreate: " << ll->name << " " << synccreate.size();
            synccreate.push_back(ll);
            syncactivity = true;

            if (synccreate.size() >= MAX_NEWNODES)
            {
                LOG_warn << "Stopping syncup due to MAX_NEWNODES";
                return false;
            }
        }

        if (ll->type == FOLDERNODE)
        {
            if (!syncup(ll, nds))
            {
                return false;
            }
        }
    }

    if (insync && l->node)
    {
        l->treestate(TREESTATE_SYNCED);
    }

    return true;
}

// execute updates stored in synccreate[]
// must not be invoked while the previous creation operation is still in progress
void MegaClient::syncupdate()
{
    // split synccreate[] in separate subtrees and send off to putnodes() for
    // creation on the server
    unsigned i, start, end;
    SymmCipher tkey;
    string tattrstring;
    AttrMap tattrs;
    Node* n;
    NewNode* nn;
    NewNode* nnp;
    LocalNode* l;

    for (start = 0; start < synccreate.size(); start = end)
    {
        // determine length of distinct subtree beneath existing node
        for (end = start; end < synccreate.size(); end++)
        {
            if ((end > start) && synccreate[end]->parent->node)
            {
                break;
            }
        }

        // add nodes that can be created immediately: folders & existing files;
        // start uploads of new files
        nn = nnp = new NewNode[end - start];

        for (i = start; i < end; i++)
        {
            n = NULL;
            l = synccreate[i];

            if (l->type == FOLDERNODE || (n = nodebyfingerprint(l)))
            {
                // create remote folder or copy file if it already exists
                nnp->source = NEW_NODE;
                nnp->type = l->type;
                nnp->syncid = l->syncid;
                nnp->localnode = l;
                l->newnode = nnp;
                nnp->nodehandle = n ? n->nodehandle : l->syncid;
                nnp->parenthandle = i > start ? l->parent->syncid : UNDEF;

                if (n)
                {
                    // overwriting an existing remote node? send it to SyncDebris.
                    if (l->node && l->node->parent && l->node->parent->localnode)
                    {
                        movetosyncdebris(l->node, l->sync->inshare);
                    }

                    // this is a file - copy, use original key & attributes
                    // FIXME: move instead of creating a copy if it is in
                    // rubbish to reduce node creation load
                    nnp->nodekey = n->nodekey;
                    tattrs.map = n->attrs.map;

                    app->syncupdate_remote_copy(l->sync, l->name.c_str());
                }
                else
                {
                    // this is a folder - create, use fresh key & attributes
                    nnp->nodekey.resize(FOLDERNODEKEYLENGTH);
                    PrnGen::genblock((byte*)nnp->nodekey.data(), FOLDERNODEKEYLENGTH);
                    tattrs.map.clear();
                }

                // set new name, encrypt and attach attributes
                tattrs.map['n'] = l->name;
                tattrs.getjson(&tattrstring);
                tkey.setkey((const byte*)nnp->nodekey.data(), nnp->type);
                nnp->attrstring = new string;
                makeattr(&tkey, nnp->attrstring, tattrstring.c_str());

                l->treestate(TREESTATE_SYNCING);
                nnp++;
            }
            else if (l->type == FILENODE)
            {
                l->treestate(TREESTATE_PENDING);

                // the overwrite will happen upon PUT completion
                string tmppath, tmplocalpath;

                nextreqtag();
                startxfer(PUT, l);

                l->getlocalpath(&tmplocalpath, true);
                fsaccess->local2path(&tmplocalpath, &tmppath);
                app->syncupdate_put(l->sync, l, tmppath.c_str());
            }
        }

        if (nnp == nn)
        {
            delete[] nn;
        }
        else
        {
            // add nodes unless parent node has been deleted
            if (synccreate[start]->parent->node)
            {
                syncadding++;

                reqs.add(new CommandPutNodes(this,
                                                synccreate[start]->parent->node->nodehandle,
                                                NULL, nn, nnp - nn,
                                                synccreate[start]->sync->tag,
                                                PUTNODES_SYNC));

                syncactivity = true;
            }
        }
    }

    synccreate.clear();
}

void MegaClient::putnodes_sync_result(error e, NewNode* nn, int nni)
{
    // check for file nodes that failed to copy and remove them from fingerprints
    // FIXME: retrigger sync decision upload them immediately
    while (nni--)
    {
        Node* n;
        if (nn[nni].type == FILENODE && !nn[nni].added)
        {
            if ((n = nodebyhandle(nn[nni].nodehandle)))
            {
                if (n->fingerprint_it != fingerprints.end())
                {
                    fingerprints.erase(n->fingerprint_it);
                    n->fingerprint_it = fingerprints.end();
                }
            }
        }
        else if (nn[nni].localnode && (n = nn[nni].localnode->node))
        {
            if (n->type == FOLDERNODE)
            {
                app->syncupdate_remote_folder_addition(nn[nni].localnode->sync, n);
            }
            else
            {
                app->syncupdate_remote_file_addition(nn[nni].localnode->sync, n);
            }
        }

        if (e && e != API_EEXPIRED && nn[nni].localnode && nn[nni].localnode->sync)
        {
            nn[nni].localnode->sync->errorcode = e;
            nn[nni].localnode->sync->changestate(SYNC_FAILED);
        }
    }

    delete[] nn;

    syncadding--;

    syncactivity = true;
}

// move node to //bin, then on to the SyncDebris folder of the day (to prevent
// dupes)
void MegaClient::movetosyncdebris(Node* dn, bool unlink)
{
    dn->syncdeleted = SYNCDEL_DELETED;

    // detach node from LocalNode
    if (dn->localnode)
    {
        dn->tag = dn->localnode->sync->tag;
        dn->localnode->node = NULL;
        dn->localnode = NULL;
    }

    Node* n = dn;

    // at least one parent node already on the way to SyncDebris?
    while ((n = n->parent) && n->syncdeleted == SYNCDEL_NONE);

    // no: enqueue this one
    if (!n)
    {
        if (unlink)
        {
            dn->tounlink_it = tounlink.insert(dn).first;
        }
        else
        {
            dn->todebris_it = todebris.insert(dn).first;        
        }
    }
}

void MegaClient::execsyncdeletions()
{                
    if (todebris.size())
    {
        execmovetosyncdebris();
    }

    if (tounlink.size())
    {
        execsyncunlink();
    }
}

void MegaClient::proclocaltree(LocalNode* n, LocalTreeProc* tp)
{
    if (n->type != FILENODE)
    {
        for (localnode_map::iterator it = n->children.begin(); it != n->children.end(); )
        {
            LocalNode *child = it->second;
            it++;
            proclocaltree(child, tp);
        }
    }

    tp->proc(this, n);
}

void MegaClient::execsyncunlink()
{
    Node* n;
    Node* tn;
    node_set::iterator it;

    // delete tounlink nodes
    do {
        n = tn = *tounlink.begin();

        while ((n = n->parent) && n->syncdeleted == SYNCDEL_NONE);

        if (!n)
        {
            int creqtag = reqtag;
            reqtag = tn->tag;
            unlink(tn);
            reqtag = creqtag;
        }

        tn->tounlink_it = tounlink.end();
        tounlink.erase(tounlink.begin());
    } while (tounlink.size());
}

// immediately moves pending todebris items to //bin
// also deletes tounlink items directly
void MegaClient::execmovetosyncdebris()
{
    Node* n;
    Node* tn;
    node_set::iterator it;

    time_t ts;
    struct tm* ptm;
    char buf[32];
    syncdel_t target;

    // attempt to move the nodes in node_set todebris to the following
    // locations (in falling order):
    // - //bin/SyncDebris/yyyy-mm-dd
    // - //bin/SyncDebris
    // - //bin

    // (if no rubbish bin is found, we should probably reload...)
    if (!(tn = nodebyhandle(rootnodes[RUBBISHNODE - ROOTNODE])))
    {
        return;
    }

    target = SYNCDEL_BIN;

    ts = time(NULL);
    ptm = localtime(&ts);
    sprintf(buf, "%04d-%02d-%02d", ptm->tm_year + 1900, ptm->tm_mon + 1, ptm->tm_mday);

    // locate //bin/SyncDebris
    if ((n = childnodebyname(tn, SYNCDEBRISFOLDERNAME)) && n->type == FOLDERNODE)
    {
        tn = n;
        target = SYNCDEL_DEBRIS;

        // locate //bin/SyncDebris/yyyy-mm-dd
        if ((n = childnodebyname(tn, buf)) && n->type == FOLDERNODE)
        {
            tn = n;
            target = SYNCDEL_DEBRISDAY;
        }
    }

    // in order to reduce the API load, we move
    // - SYNCDEL_DELETED nodes to any available target
    // - SYNCDEL_BIN/SYNCDEL_DEBRIS nodes to SYNCDEL_DEBRISDAY
    // (move top-level nodes only)
    for (it = todebris.begin(); it != todebris.end(); )
    {
        n = *it;

        if (n->syncdeleted == SYNCDEL_DELETED
         || n->syncdeleted == SYNCDEL_BIN
         || n->syncdeleted == SYNCDEL_DEBRIS)
        {
            while ((n = n->parent) && n->syncdeleted == SYNCDEL_NONE);

            if (!n)
            {
                n = *it;

                if (n->syncdeleted == SYNCDEL_DELETED
                 || ((n->syncdeleted == SYNCDEL_BIN
                   || n->syncdeleted == SYNCDEL_DEBRIS)
                      && target == SYNCDEL_DEBRISDAY))
                {
                    n->syncdeleted = SYNCDEL_INFLIGHT;
                    int creqtag = reqtag;
                    reqtag = n->tag;
                    LOG_debug << "Moving to Syncdebris: " << n->displayname() << " in " << tn->displayname() << " Nhandle: " << LOG_NODEHANDLE(n->nodehandle);
                    rename(n, tn, target, n->parent ? n->parent->nodehandle : UNDEF);
                    reqtag = creqtag;
                    it++;
                }
                else
                {
                    n->syncdeleted = SYNCDEL_NONE;
                    n->todebris_it = todebris.end();
                    todebris.erase(it++);
                }
            }
            else
            {
                it++;
            }
        }
        else if (n->syncdeleted == SYNCDEL_DEBRISDAY)
        {
            n->syncdeleted = SYNCDEL_NONE;
            n->todebris_it = todebris.end();
            todebris.erase(it++);
        }
        else
        {
            it++;
        }
    }

    if (target != SYNCDEL_DEBRISDAY && todebris.size() && !syncdebrisadding)
    {
        syncdebrisadding = true;

        // create missing component(s) of the sync debris folder of the day
        NewNode* nn;
        SymmCipher tkey;
        string tattrstring;
        AttrMap tattrs;
        int i = (target == SYNCDEL_DEBRIS) ? 1 : 2;

        nn = new NewNode[i] + i;

        while (i--)
        {
            nn--;

            nn->source = NEW_NODE;
            nn->type = FOLDERNODE;
            nn->nodehandle = i;
            nn->parenthandle = i ? 0 : UNDEF;

            nn->nodekey.resize(FOLDERNODEKEYLENGTH);
            PrnGen::genblock((byte*)nn->nodekey.data(), FOLDERNODEKEYLENGTH);

            // set new name, encrypt and attach attributes
            tattrs.map['n'] = (i || target == SYNCDEL_DEBRIS) ? buf : SYNCDEBRISFOLDERNAME;
            tattrs.getjson(&tattrstring);
            tkey.setkey((const byte*)nn->nodekey.data(), FOLDERNODE);
            nn->attrstring = new string;
            makeattr(&tkey, nn->attrstring, tattrstring.c_str());
        }

        reqs.add(new CommandPutNodes(this, tn->nodehandle, NULL, nn,
                                        (target == SYNCDEL_DEBRIS) ? 1 : 2, -reqtag,
                                        PUTNODES_SYNCDEBRIS));
    }
}

// we cannot delete the Sync object directly, as it might have pending
// operations on it
void MegaClient::delsync(Sync* sync, bool deletecache)
{
    sync->changestate(SYNC_CANCELED);

    if (deletecache && sync->statecachetable)
    {
        sync->statecachetable->remove();
        delete sync->statecachetable;
        sync->statecachetable = NULL;
    }

    syncactivity = true;
}

void MegaClient::putnodes_syncdebris_result(error, NewNode* nn)
{
    delete[] nn;

    syncdebrisadding = false;
}
#endif

// inject file into transfer subsystem
// if file's fingerprint is not valid, it will be obtained from the local file
// (PUT) or the file's key (GET)
bool MegaClient::startxfer(direction_t d, File* f, bool skipdupes)
{
    if (!f->transfer)
    {
        if (d == PUT)
        {
            if (!f->isvalid)    // (sync LocalNodes always have this set)
            {
                // missing FileFingerprint for local file - generate
                FileAccess* fa = fsaccess->newfileaccess();

                if (fa->fopen(&f->localname, d == PUT, d == GET))
                {
                    f->genfingerprint(fa);
                }

                delete fa;
            }

            // if we are unable to obtain a valid file FileFingerprint, don't proceed
            if (!f->isvalid)
            {
                LOG_err << "Unable to get a fingerprint " << f->name;
                return false;
            }
        }
        else
        {
            if (!f->isvalid)
            {
                // no valid fingerprint: use filekey as its replacement
                memcpy(f->crc, f->filekey, sizeof f->crc);
            }
        }

        Transfer* t = NULL;
        transfer_map::iterator it = transfers[d].find(f);

        if (it != transfers[d].end())
        {
            t = it->second;
            if (skipdupes)
            {
                for (file_list::iterator fi = t->files.begin(); fi != t->files.end(); fi++)
                {
                    if ((d == GET && f->localname == (*fi)->localname)
                            || (d == PUT && f->h != UNDEF
                                && f->h == (*fi)->h
                                && !f->targetuser.size()
                                && !(*fi)->targetuser.size()
                                && f->name == (*fi)->name))
                    {
                        LOG_warn << "Skipping duplicated transfer";
                        return false;
                    }
                }
            }
            f->file_it = t->files.insert(t->files.begin(), f);
            f->transfer = t;
            f->tag = reqtag;
<<<<<<< HEAD
            filecacheadd(f);
=======
            if (!f->dbid)
            {
                filecacheadd(f);
            }
>>>>>>> 687bedc4
            app->file_added(f);

            if (overquotauntil && overquotauntil > Waiter::ds)
            {
                dstime timeleft = overquotauntil - Waiter::ds;
                app->transfer_failed(t, API_EOVERQUOTA, timeleft);
                t->bt.backoff(timeleft);
            }
        }
        else
        {
            it = cachedtransfers[d].find(f);
            if (it != cachedtransfers[d].end())
            {
                LOG_debug << "Resumable transfer detected";
                Transfer *transfer = it->second;
                FileAccess* fa = fsaccess->newfileaccess();
                if ((fa->fopen(&transfer->localfilename)
                        && ((d == GET) ||
                            (d == PUT && (time(NULL) - transfer->lastaccesstime) < 86400
                                      && !transfer->genfingerprint(fa))))
                     || (d == GET && !transfer->progresscompleted))
                {
                    if (!transfer->pos)
                    {
                        // to prevent HTTP 403 errors
                        transfer->cachedtempurl.clear();
                    }
                    LOG_debug << "Resuming transfer";
                    t = transfer;
                }
                else
                {
                    if (d == GET)
                    {
                        LOG_warn << "Temporary file not found";
                    }
                    else
                    {
                        LOG_debug << "Cached upload too old or local file changed";
                    }

                    transfer->finished = true;
                    delete transfer;
                }

                delete fa;
                cachedtransfers[d].erase(it);
            }

            if (!t)
            {
                t = new Transfer(this, d);
                *(FileFingerprint*)t = *(FileFingerprint*)f;
                t->size = f->size;
            }

            t->lastaccesstime = time(NULL);
            t->tag = reqtag;
            f->tag = reqtag;
            t->transfers_it = transfers[d].insert(pair<FileFingerprint*, Transfer*>((FileFingerprint*)t, t)).first;

            f->file_it = t->files.insert(t->files.begin(), f);
            f->transfer = t;
<<<<<<< HEAD
            filecacheadd(f);
=======
            if (!f->dbid)
            {
                filecacheadd(f);
            }
>>>>>>> 687bedc4

            transferlist.addtransfer(t);
            app->transfer_added(t);
            app->file_added(f);
            looprequested = true;

            if (overquotauntil && overquotauntil > Waiter::ds)
            {
                dstime timeleft = overquotauntil - Waiter::ds;
                app->transfer_failed(t, API_EOVERQUOTA, timeleft);
                t->bt.backoff(timeleft);
            }
        }
    }

    return true;
}

// remove file from transfer subsystem
void MegaClient::stopxfer(File* f)
{
    if (f->transfer)
    {
        LOG_debug << "Stopping transfer: " << f->name;

        Transfer *transfer = f->transfer;
        transfer->files.erase(f->file_it);
        filecachedel(f);
        app->file_removed(f, API_EINCOMPLETE);
        f->transfer = NULL;
        f->terminated();

        // last file for this transfer removed? shut down transfer.
        if (!transfer->files.size())
        {
            looprequested = true;
            transfer->finished = true;
            transfer->state = TRANSFERSTATE_CANCELLED;
            app->transfer_removed(transfer);
            delete transfer;
        }
        else
        {
            if (transfer->type == PUT && transfer->localfilename.size())
            {
                LOG_debug << "Updating transfer path";
                transfer->files.front()->prepare();
            }
        }
    }
}

// pause/unpause transfers
void MegaClient::pausexfers(direction_t d, bool pause, bool hard)
{
    xferpaused[d] = pause;

    if (!pause || hard)
    {
        WAIT_CLASS::bumpds();

        for (transferslot_list::iterator it = tslots.begin(); it != tslots.end(); )
        {
            if ((*it)->transfer->type == d)
            {
                if (pause)
                {
                    if (hard)
                    {
                        (*it++)->disconnect();
                    }
                }
                else
                {
                    (*it)->lastdata = Waiter::ds;
                    (*it++)->doio(this);
                }
            }
            else
            {
                it++;
            }
        }
    }
}

void MegaClient::setmaxconnections(direction_t d, int num)
{
    if (num > 0)
    {
        if (num > MegaClient::MAX_NUM_CONNECTIONS)
        {
            num = MegaClient::MAX_NUM_CONNECTIONS;
        }

        connections[d] = num;
        for (transferslot_list::iterator it = tslots.begin(); it != tslots.end(); )
        {
            TransferSlot *slot = *it++;
            if (slot->transfer->type == d)
            {
                slot->transfer->bt.arm();
                slot->transfer->cachedtempurl = slot->tempurl;
                delete slot;
            }
        }
    }
}

Node* MegaClient::nodebyfingerprint(FileFingerprint* fingerprint)
{
    fingerprint_set::iterator it;

    if ((it = fingerprints.find(fingerprint)) != fingerprints.end())
    {
        return (Node*)*it;
    }

    return NULL;
}

node_vector *MegaClient::nodesbyfingerprint(FileFingerprint* fingerprint)
{
    node_vector *nodes = new node_vector();
    pair<fingerprint_set::iterator, fingerprint_set::iterator> p = fingerprints.equal_range(fingerprint);
    for (fingerprint_set::iterator it = p.first; it != p.second; it++)
    {
        nodes->push_back((Node*)*it);
    }
    return nodes;
}


// a chunk transfer request failed: record failed protocol & host
void MegaClient::setchunkfailed(string* url)
{
    if (!chunkfailed && url->size() > 19)
    {
        LOG_debug << "Adding badhost report for URL " << *url;
        chunkfailed = true;
        httpio->success = false;

        // record protocol and hostname
        if (badhosts.size())
        {
            badhosts.append(",");
        }

        const char* ptr = url->c_str()+4;

        if (*ptr == 's')
        {
            badhosts.append("S");
            ptr++;
        }
        
        badhosts.append(ptr+6,7);
        btbadhost.reset();
    }
}

bool MegaClient::toggledebug()
{
     SimpleLogger::setLogLevel((SimpleLogger::logCurrentLevel >= logDebug) ? logWarning : logDebug);
     return debugstate();
}

bool MegaClient::debugstate()
{
    return SimpleLogger::logCurrentLevel >= logDebug;
}

void MegaClient::reportevent(const char* event, const char* details)
{
    LOG_err << "SERVER REPORT: " << event << " DETAILS: " << details;
    reqs.add(new CommandReportEvent(this, event, details));
}

bool MegaClient::setmaxdownloadspeed(m_off_t bpslimit)
{
    return httpio->setmaxdownloadspeed(bpslimit >= 0 ? bpslimit : 0);
}

bool MegaClient::setmaxuploadspeed(m_off_t bpslimit)
{
    return httpio->setmaxuploadspeed(bpslimit >= 0 ? bpslimit : 0);
}

m_off_t MegaClient::getmaxdownloadspeed()
{
    return httpio->getmaxdownloadspeed();
}

m_off_t MegaClient::getmaxuploadspeed()
{
    return httpio->getmaxuploadspeed();
}

void MegaClient::userfeedbackstore(const char *message)
{
    string type = "feedback.";
    type.append(&(appkey[4]));
    type.append(".");

    string base64userAgent;
    base64userAgent.resize(useragent.size() * 4 / 3 + 4);
    Base64::btoa((byte *)useragent.data(), useragent.size(), (char *)base64userAgent.data());
    type.append(base64userAgent);

    reqs.add(new CommandUserFeedbackStore(this, type.c_str(), message, NULL));
}

void MegaClient::sendevent(int event, const char *desc)
{
    LOG_warn << "Event " << event << ": " << desc;
    reqs.add(new CommandSendEvent(this, event, desc));
}

void MegaClient::cleanrubbishbin()
{
    reqs.add(new CommandCleanRubbishBin(this));
}

#ifdef ENABLE_CHAT
void MegaClient::createChat(bool group, const userpriv_vector *userpriv)
{
    reqs.add(new CommandChatCreate(this, group, userpriv));
}

void MegaClient::inviteToChat(handle chatid, const char *uid, int priv, const char *title)
{
    reqs.add(new CommandChatInvite(this, chatid, uid, (privilege_t) priv, title));
}

void MegaClient::removeFromChat(handle chatid, const char *uid)
{
    reqs.add(new CommandChatRemove(this, chatid, uid));
}

void MegaClient::getUrlChat(handle chatid)
{
    reqs.add(new CommandChatURL(this, chatid));
}

userpriv_vector *MegaClient::readuserpriv(JSON *j)
{
    userpriv_vector *userpriv = NULL;

    if (j->enterarray())
    {
        while(j->enterobject())
        {
            handle uh = UNDEF;
            privilege_t priv = PRIV_UNKNOWN;

            bool readingUsers = true;
            while(readingUsers)
            {
                switch (j->getnameid())
                {
                    case 'u':
                        uh = j->gethandle(MegaClient::USERHANDLE);
                        break;

                    case 'p':
                        priv = (privilege_t) j->getint();
                        break;

                    case EOO:
                        if(uh == UNDEF || priv == PRIV_UNKNOWN)
                        {
                            delete userpriv;
                            return NULL;
                        }

                        if (!userpriv)
                        {
                            userpriv = new userpriv_vector;
                        }

                        userpriv->push_back(userpriv_pair(uh, priv));
                        readingUsers = false;
                        break;

                    default:
                        if (!j->storeobject())
                        {
                            delete userpriv;
                            return NULL;
                        }
                        break;
                    }
            }
            j->leaveobject();
        }
        j->leavearray();
    }

    return userpriv;
}

void MegaClient::grantAccessInChat(handle chatid, handle h, const char *uid)
{
    reqs.add(new CommandChatGrantAccess(this, chatid, h, uid));
}

void MegaClient::removeAccessInChat(handle chatid, handle h, const char *uid)
{
    reqs.add(new CommandChatRemoveAccess(this, chatid, h, uid));
}

void MegaClient::updateChatPermissions(handle chatid, const char *uid, int priv)
{
    reqs.add(new CommandChatUpdatePermissions(this, chatid, uid, (privilege_t) priv));
}

void MegaClient::truncateChat(handle chatid, handle messageid)
{
    reqs.add(new CommandChatTruncate(this, chatid, messageid));
}

void MegaClient::setChatTitle(handle chatid, const char *title)
{
    reqs.add(new CommandChatSetTitle(this, chatid, title));
}

#endif

} // namespace<|MERGE_RESOLUTION|>--- conflicted
+++ resolved
@@ -2888,10 +2888,6 @@
                             tctable->begin();
                             for (unsigned int i = 0; i < cachedfiles.size(); i++)
                             {
-<<<<<<< HEAD
-                                tctable->del(cachedfilesdbids.at(i));
-                                app->file_resume(&cachedfiles.at(i));
-=======
                                 direction_t type = NONE;
                                 File *file = app->file_resume(&cachedfiles.at(i), &type);
                                 if (!file || (type != GET && type != PUT))
@@ -2906,7 +2902,6 @@
                                     tctable->del(cachedfilesdbids.at(i));
                                     continue;
                                 }
->>>>>>> 687bedc4
                             }
                             cachedfiles.clear();
                             cachedfilesdbids.clear();
@@ -8035,10 +8030,6 @@
         tctable->begin();
         for (unsigned int i = 0; i < cachedfiles.size(); i++)
         {
-<<<<<<< HEAD
-            tctable->del(cachedfilesdbids.at(i));
-            app->file_resume(&cachedfiles.at(i));
-=======
             direction_t type = NONE;
             File *file = app->file_resume(&cachedfiles.at(i), &type);
             if (!file || (type != GET && type != PUT))
@@ -8053,7 +8044,6 @@
                 tctable->del(cachedfilesdbids.at(i));
                 continue;
             }
->>>>>>> 687bedc4
         }
         cachedfiles.clear();
         cachedfilesdbids.clear();
@@ -10138,14 +10128,10 @@
             f->file_it = t->files.insert(t->files.begin(), f);
             f->transfer = t;
             f->tag = reqtag;
-<<<<<<< HEAD
-            filecacheadd(f);
-=======
             if (!f->dbid)
             {
                 filecacheadd(f);
             }
->>>>>>> 687bedc4
             app->file_added(f);
 
             if (overquotauntil && overquotauntil > Waiter::ds)
@@ -10210,14 +10196,10 @@
 
             f->file_it = t->files.insert(t->files.begin(), f);
             f->transfer = t;
-<<<<<<< HEAD
-            filecacheadd(f);
-=======
             if (!f->dbid)
             {
                 filecacheadd(f);
             }
->>>>>>> 687bedc4
 
             transferlist.addtransfer(t);
             app->transfer_added(t);
