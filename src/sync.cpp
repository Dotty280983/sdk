--- conflicted
+++ resolved
@@ -39,11 +39,7 @@
 // new Syncs are automatically inserted into the session's syncs list
 // and a full read of the subtree is initiated
 Sync::Sync(MegaClient* cclient, string* crootpath, const char* cdebris,
-<<<<<<< HEAD
-           string* clocaldebris, pnode_t remotenode, fsfp_t cfsfp, bool cinshare, int ctag)
-=======
-           string* clocaldebris, Node* remotenode, fsfp_t cfsfp, bool cinshare, int ctag, void *cappdata)
->>>>>>> 0ec5073f
+           string* clocaldebris, pnode_t remotenode, fsfp_t cfsfp, bool cinshare, int ctag, void *cappdata)
 {
     isnetwork = false;
     client = cclient;
