--- conflicted
+++ resolved
@@ -56,11 +56,7 @@
         echo "Successfully configured MEGA SDK!"
     elif [ $download_only -eq 1 ]; then
         echo "Successfully downloaded MEGA SDK dependencies!"
-<<<<<<< HEAD
-    elif [ $only_build_dependencies -eq 1]; then
-=======
     elif [ $only_build_dependencies -eq 1 ]; then
->>>>>>> 4a39d493
         echo "Successfully built MEGA SDK dependencies!"
     else
         echo "Successfully compiled MEGA SDK!"
