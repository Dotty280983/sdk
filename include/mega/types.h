--- conflicted
+++ resolved
@@ -440,13 +440,9 @@
     ATTR_PWD_REMINDER = 15,     // private, non-encrypted - char array in B64 - non-versioned
     ATTR_DISABLE_VERSIONS = 16, // private, non-encrypted - char array in B64 - non-versioned
     ATTR_CONTACT_LINK_VERIFICATION = 17,  // private, non-encrypted - char array in B64 - non-versioned
-<<<<<<< HEAD
     ATTR_RICH_PREVIEWS = 18,     // private - byte array
+    ATTR_RUBBISH_TIME = 19,      // private, non-encrypted - char array in B64 - non-versioned
     ATTR_LAST_PSA = 20      // private - char array
-=======
-    ATTR_RICH_PREVIEWS = 18,      // private - byte array
-    ATTR_RUBBISH_TIME = 19      // private, non-encrypted - char array in B64 - non-versioned
->>>>>>> f3297fe1
 } attr_t;
 typedef map<attr_t, string> userattr_map;
 
