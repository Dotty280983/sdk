--- conflicted
+++ resolved
@@ -203,17 +203,11 @@
 // OWNER - node is in caller's ROOT, INCOMING or RUBBISH trees
 typedef enum { ACCESS_UNKNOWN = -1, RDONLY = 0, RDWR, FULL, OWNER, OWNERPRELOGIN } accesslevel_t;
 
-<<<<<<< HEAD
-=======
 // operations for outgoing pending contacts
 typedef enum { OPCA_ADD = 0, OPCA_DELETE, OPCA_REMIND} opcactions_t;
 // operations for incoming pending contacts
 typedef enum { IPCA_ACCEPT = 0, IPCA_DENY, IPCA_IGNORE} ipcactions_t;
 
-
-typedef vector<struct Node*> node_vector;
-
->>>>>>> 891150f2
 // contact visibility:
 // HIDDEN - not shown
 // VISIBLE - shown
