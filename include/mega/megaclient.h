--- conflicted
+++ resolved
@@ -139,11 +139,8 @@
     void getaccountdetails(AccountDetails*, bool, bool, bool, bool, bool, bool);
 
     // update node attributes
-<<<<<<< HEAD
-    error setattr(Node*, const char** = NULL, const char* prevattr = NULL);
-=======
+    error setattr(shared_ptr<Node>, const char** = NULL, const char* prevattr = NULL);
     error setattr(shared_ptr<Node>, const char** = NULL);
->>>>>>> 85c38eb6
 
     // prefix and encrypt attribute json
     void makeattr(SymmCipher*, string*, const char*, int = -1) const;
@@ -158,11 +155,7 @@
     error unlink(shared_ptr<Node>);
 
     // move node to new parent folder
-<<<<<<< HEAD
-    error rename(Node*, Node*, syncdel_t = SYNCDEL_NONE, handle = UNDEF);
-=======
-    error rename(shared_ptr<Node>, shared_ptr<Node>, syncdel_t = SYNCDEL_NONE);
->>>>>>> 85c38eb6
+    error rename(shared_ptr<Node>, shared_ptr<Node>, syncdel_t = SYNCDEL_NONE, handle = UNDEF);
 
     // start/stop/pause file transfer
     bool startxfer(direction_t, File*);
@@ -244,13 +237,8 @@
     error exportnode(shared_ptr<Node>, int);
 
     // add/delete sync
-<<<<<<< HEAD
-    error addsync(string*, const char*, string*, Node*, fsfp_t = 0, int = 0);
+    error addsync(string*, const char*, string*, shared_ptr<Node>, fsfp_t = 0, int = 0);
     void delsync(Sync*, bool = true);
-=======
-    error addsync(string*, const char*, string*, shared_ptr<Node>, fsfp_t = 0, int = 0);
-    void delsync(Sync*);
->>>>>>> 85c38eb6
 
     // close all open HTTP connections
     void disconnect();
@@ -377,7 +365,7 @@
 
     // server-client command processing
     void sc_updatenode();
-    Node* sc_deltree();
+    shared_ptr<Node> sc_deltree();
     void sc_newnodes();
     void sc_contacts();
     void sc_keys();
