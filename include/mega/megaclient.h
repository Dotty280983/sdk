--- conflicted
+++ resolved
@@ -306,11 +306,7 @@
     void querytransferquota(m_off_t size);
 
     // update node attributes
-<<<<<<< HEAD
-    error setattr(pnode_t, const char** = NULL, const char* prevattr = NULL);
-=======
-    error setattr(Node*, const char* prevattr = NULL);
->>>>>>> 0ec5073f
+    error setattr(pnode_t, const char* prevattr = NULL);
 
     // prefix and encrypt attribute json
     void makeattr(SymmCipher*, string*, const char*, int = -1) const;
@@ -322,14 +318,10 @@
     error checkmove(pnode_t, pnode_t);
 
     // delete node
-<<<<<<< HEAD
-    error unlink(pnode_t);
-=======
-    error unlink(Node*, bool = false);
+    error unlink(pnode_t, bool = false);
 
     // delete all versions
     void unlinkversions();
->>>>>>> 0ec5073f
 
     // move node to new parent folder
     error rename(pnode_t, pnode_t, syncdel_t = SYNCDEL_NONE, handle = UNDEF);
@@ -346,15 +338,9 @@
     void setmaxconnections(direction_t, int);
 
     // enqueue/abort direct read
-<<<<<<< HEAD
     void pread(pnode_t, m_off_t, m_off_t, void*);
-    void pread(handle, SymmCipher* key, int64_t, m_off_t, m_off_t, void*);
+    void pread(handle, SymmCipher* key, int64_t, m_off_t, m_off_t, void*, bool = false);
     void preadabort(pnode_t, m_off_t = -1, m_off_t = -1);
-=======
-    void pread(Node*, m_off_t, m_off_t, void*);
-    void pread(handle, SymmCipher* key, int64_t, m_off_t, m_off_t, void*, bool = false);
-    void preadabort(Node*, m_off_t = -1, m_off_t = -1);
->>>>>>> 0ec5073f
     void preadabort(handle, m_off_t = -1, m_off_t = -1);
 
     // pause flags
@@ -389,11 +375,7 @@
     void putfa(handle, fatype, SymmCipher*, string*, bool checkAccess = true);
 
     // queue file attribute retrieval
-<<<<<<< HEAD
-    error getfa(pnode_t, fatype, int = 0);
-=======
     error getfa(handle h, string *fileattrstring, string *nodekey, fatype, int = 0);
->>>>>>> 0ec5073f
     
     // notify delayed upload completion subsystem about new file attribute
     void checkfacompletion(handle, Transfer* = NULL);
@@ -429,19 +411,12 @@
     void updatepcr(handle, ipcactions_t);
 
     // export node link or remove existing exported link for this node
-<<<<<<< HEAD
     error exportnode(pnode_t, int, m_time_t);
+    void getpubliclink(pnode_t n, int del, m_time_t ets); // auxiliar method to add req
 
     // add/delete sync
-    error addsync(string*, const char*, string*, pnode_t, fsfp_t = 0, int = 0);
-=======
-    error exportnode(Node*, int, m_time_t);
-    void getpubliclink(Node* n, int del, m_time_t ets); // auxiliar method to add req
-
-    // add/delete sync
-    error isnodesyncable(Node*, bool* = NULL);
-    error addsync(string*, const char*, string*, Node*, fsfp_t = 0, int = 0, void* = NULL);
->>>>>>> 0ec5073f
+    error isnodesyncable(pnode_t, bool* = NULL);
+    error addsync(string*, const char*, string*, pnode_t, fsfp_t = 0, int = 0, void* = NULL);
     void delsync(Sync*, bool = true);
 
     // close all open HTTP connections
@@ -605,7 +580,7 @@
     m_off_t getmaxuploadspeed();
 
     // get the handle of the older version for a NewNode
-    handle getovhandle(Node *parent, string *name);
+    handle getovhandle(pnode_t parent, string *name);
 
     // use HTTPS for all communications
     bool usehttps;
@@ -721,10 +696,6 @@
 
     // a TransferSlot chunk failed
     bool chunkfailed;
-<<<<<<< HEAD
-
-    // open/create state cache database table
-    void opensctable();
 
     // legacy local cache
     DbTable *legacysctable;
@@ -737,8 +708,6 @@
 
     // open/create state cache database table
     bool converttable();
-=======
->>>>>>> 0ec5073f
     
     // fetch state serialize from local cache
     bool fetchsc(DbTable*);
@@ -1023,20 +992,18 @@
     // remove node subtree
     void deltree(handle);
 
-<<<<<<< HEAD
     pnode_t nodebyhandle(handle);
+    pnode_t nodebyfingerprint(FileFingerprint *);
     pnode_t nodebyfingerprint(string *);
+    shared_ptr<node_vector> nodesbyfingerprint(FileFingerprint *fingerprint);
+    shared_ptr<node_vector> nodesbyfingerprint(string *);
     shared_ptr<node_vector> getchildren(pnode_t node);
     shared_ptr<node_vector> getoutshares(handle = UNDEF);
     shared_ptr<node_vector> getpendingshares(handle = UNDEF);
     int getnumchildren(handle);
     void getnumchildfiles(handle);
     void getnumchildfolders(handle);
-=======
-    Node* nodebyhandle(handle);
-    Node* nodebyfingerprint(FileFingerprint*);
-    node_vector *nodesbyfingerprint(FileFingerprint* fingerprint);
->>>>>>> 0ec5073f
+    long long gettotalnodes();
 
     // generate & return upload handle
     handle getuploadhandle();
@@ -1208,11 +1175,7 @@
     void warn(const char*);
     bool warnlevel();
 
-<<<<<<< HEAD
-    pnode_t childnodebyname(pnode_t, const char*);
-=======
-    Node* childnodebyname(Node*, const char*, bool = false);
->>>>>>> 0ec5073f
+    pnode_t childnodebyname(pnode_t, const char*, bool = false);
 
     // purge account state and abort server-client connection
     void purgenodesusersabortsc();
@@ -1308,11 +1271,7 @@
     handle getpublicfolderhandle();
 
     // process node subtree
-<<<<<<< HEAD
-    void proctree(pnode_t, TreeProc*, bool skipinshares = false);
-=======
-    void proctree(Node*, TreeProc*, bool skipinshares = false, bool skipversions = false);
->>>>>>> 0ec5073f
+    void proctree(pnode_t, TreeProc*, bool skipinshares = false, bool skipversions = false);
 
     // hash password
     error pw_key(const char*, byte*) const;
