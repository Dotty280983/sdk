--- conflicted
+++ resolved
@@ -21,7 +21,7 @@
 #ifndef SHARED_MEGA_BUFFER_H_
 #define SHARED_MEGA_BUFFER_H_
 
-#if __cplusplus >= 201103L 
+#if __cplusplus >= 201103L
 #include <memory>
 using std::shared_ptr;
 #elif _WIN32
@@ -90,19 +90,6 @@
         memcpy(get(), buffer, size);
     }
 
-	/**
-	* @brief Convert a SecureBuffer to a SharedBuffer
-	*/
-	SharedBuffer(SecureBuffer &buffer, Visibility visibility = M_VS_PUBLIC) :
-		std::shared_ptr<unsigned char>((unsigned char*)malloc(buffer.size())),
-		size(buffer.size()),
-		error(0),
-		format(M_PLAIN_BYTES),
-		visibility()
-	{
-		memcpy(get(), buffer.get(), buffer.size());
-	}
-
     /**
      * @brief Convert a SecureBuffer to a SharedBuffer
      */
@@ -216,7 +203,6 @@
         return SharedBuffer(get(), size);
     }
 
-<<<<<<< HEAD
     /**
      * @brief Convert this SharedBuffer to a SecureBuffer.
      */
@@ -225,16 +211,6 @@
         memcpy(b.get(), this->get(), this->size);
         return b;
     }
-=======
-	/**
-	* @brief Convert this SharedBuffer to a SecureBuffer.
-	*/
-	inline SecureBuffer toSecureBuffer() {
-		SecureBuffer b(this->size);
-		memcpy(b.get(), this->get(), this->size);
-		return b;
-	}
->>>>>>> d5e86ca3
 };
 
    /**
