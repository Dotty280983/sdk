/**
 * @file mega/user.h
 * @brief Class for manipulating user / contact data
 *
 * (c) 2013-2014 by Mega Limited, Auckland, New Zealand
 *
 * This file is part of the MEGA SDK - Client Access Engine.
 *
 * Applications using the MEGA API must present a valid application key
 * and comply with the the rules set forth in the Terms of Service.
 *
 * The MEGA SDK is distributed in the hope that it will be useful,
 * but WITHOUT ANY WARRANTY; without even the implied warranty of
 * MERCHANTABILITY or FITNESS FOR A PARTICULAR PURPOSE.
 *
 * @copyright Simplified (2-clause) BSD License.
 *
 * You should have received a copy of the license along with this
 * program.
 */

#ifndef MEGA_USER_H
#define MEGA_USER_H 1

#include "attrmap.h"

namespace mega {
// user/contact
struct MEGA_API User : public Cachable
{
    // user handle
    handle userhandle;

    // string identifier for API requests (either e-mail address or ASCII user
    // handle)
    string uid;

    // e-mail address
    string email;

    // visibility status
    visibility_t show;

    // shares by this user
    handle_set sharing;

    // contact establishment timestamp
    m_time_t ctime;

    struct
    {
        bool keyring : 1;   // private keys
        bool authring : 1;  // authentication information of the contact
        bool lstint : 1;    // last interaction with the contact
        bool puEd255 : 1;   // public key for Ed25519
        bool puCu255 : 1;   // public key for Cu25519
        bool sigPubk : 1;   // signature for RSA public key
        bool sigCu255 : 1;  // signature for Cu255199 public key
        bool avatar : 1;    // avatar image
        bool firstname : 1;
        bool lastname : 1;
        bool country : 1;
        bool birthday : 1;  // wraps status of birthday, birthmonth, birthyear
        bool email : 1;
        bool language : 1;  // preferred language code
        bool pwdReminder : 1;   // password-reminder-dialog information
        bool disableVersions : 1;   // disable fileversioning
        bool contactLinkVerification : 1; // Verify contact requests with contact links
        bool richPreviews : 1;  // enable messages with rich previews
<<<<<<< HEAD
        bool lastPsa : 1;
=======
        bool rubbishTime : 1;   // days to keep nodes in rubbish bin before auto clean
>>>>>>> f3297fe1
    } changed;

    // user's public key
    AsymmCipher pubk;
    struct
    {
        bool pubkrequested : 1;
        bool isTemporary : 1;
    };

    // actions to take after arrival of the public key
    deque<class PubKeyAction*> pkrs;

private:
    // persistent attributes (keyring, firstname...)
    userattr_map attrs;

    // version of each attribute
    userattr_map attrsv;

    // source tag
    int tag;

public:
    void set(visibility_t, m_time_t);

    bool serialize(string*);
    static User* unserialize(class MegaClient *, string*);

    // attribute methods: set/get/invalidate...
    void setattr(attr_t at, string *av, string *v);
    const string *getattr(attr_t at);
    const string *getattrversion(attr_t at);
    void invalidateattr(attr_t at);
    bool isattrvalid(attr_t at);
    void removeattr(attr_t at);

    static string attr2string(attr_t at);
    static attr_t string2attr(const char *name);
    static bool needversioning(attr_t at);
    static char scope(attr_t at);

    enum {
        PWD_LAST_SUCCESS = 0x01,
        PWD_LAST_SKIPPED = 0x02,
        PWD_MK_EXPORTED = 0x04,
        PWD_DONT_SHOW = 0x08,
        PWD_LAST_LOGIN = 0x10
    };

    static const int PWD_SHOW_AFTER_ACCOUNT_AGE = 7 * 24 * 60 * 60;
    static const int PWD_SHOW_AFTER_LASTSUCCESS = 3 * 30 * 24 * 60 * 60;
    static const int PWD_SHOW_AFTER_LASTLOGIN = 14 * 24 * 60 * 60;
    static const int PWD_SHOW_AFTER_LASTSKIP = 3 * 30 * 24 * 60 * 60;
    static const int PWD_SHOW_AFTER_LASTSKIP_LOGOUT = 1 * 30 * 24 * 60 * 60;

    static bool mergePwdReminderData(int numDetails, const char *data, unsigned int size, string *newValue);
    static m_time_t getPwdReminderData(int numDetail, const char *data, unsigned int size);

    bool setChanged(attr_t at);

    void setTag(int tag);
    int getTag();
    void resetTag();

    User(const char* = NULL);
};
} // namespace

#endif<|MERGE_RESOLUTION|>--- conflicted
+++ resolved
@@ -67,11 +67,8 @@
         bool disableVersions : 1;   // disable fileversioning
         bool contactLinkVerification : 1; // Verify contact requests with contact links
         bool richPreviews : 1;  // enable messages with rich previews
-<<<<<<< HEAD
         bool lastPsa : 1;
-=======
         bool rubbishTime : 1;   // days to keep nodes in rubbish bin before auto clean
->>>>>>> f3297fe1
     } changed;
 
     // user's public key
